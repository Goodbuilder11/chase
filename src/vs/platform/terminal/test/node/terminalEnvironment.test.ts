/*---------------------------------------------------------------------------------------------
 *  Copyright (c) Microsoft Corporation. All rights reserved.
 *  Licensed under the MIT License. See License.txt in the project root for license information.
 *--------------------------------------------------------------------------------------------*/

import { deepStrictEqual, ok, strictEqual } from 'assert';
import { homedir, userInfo } from 'os';
import { NullLogService } from 'vs/platform/log/common/log';
import { IProductService } from 'vs/platform/product/common/productService';
import { ITerminalProcessOptions } from 'vs/platform/terminal/common/terminal';
import { getShellIntegrationInjection, IShellIntegrationConfigInjection } from 'vs/platform/terminal/node/terminalEnvironment';

const enabledProcessOptions: ITerminalProcessOptions['shellIntegration'] = { enabled: true };
const disabledProcessOptions: ITerminalProcessOptions['shellIntegration'] = { enabled: false };
const pwshExe = process.platform === 'win32' ? 'pwsh.exe' : 'pwsh';
const repoRoot = process.platform === 'win32' ? process.cwd()[0].toLowerCase() + process.cwd().substring(1) : process.cwd();
const logService = new NullLogService();
const productService = { applicationName: 'vscode' } as IProductService;
const defaultEnvironment = {};

suite('platform - terminalEnvironment', () => {
	suite('getShellIntegrationInjection', () => {
		suite('should not enable', () => {
			test('when isFeatureTerminal or when no executable is provided', () => {
				ok(!getShellIntegrationInjection({ executable: pwshExe, args: ['-l', '-NoLogo'], isFeatureTerminal: true }, enabledProcessOptions, defaultEnvironment, logService, productService));
				ok(getShellIntegrationInjection({ executable: pwshExe, args: ['-l', '-NoLogo'], isFeatureTerminal: false }, enabledProcessOptions, defaultEnvironment, logService, productService));
			});
		});

		suite('pwsh', () => {
			const expectedPs1 = process.platform === 'win32'
				? `try { . "${repoRoot}\\out\\vs\\workbench\\contrib\\terminal\\browser\\media\\shellIntegration.ps1" } catch {}`
				: `. "${repoRoot}/out/vs/workbench/contrib/terminal/browser/media/shellIntegration.ps1"`;
			suite('should override args', () => {
				const enabledExpectedResult = Object.freeze<IShellIntegrationConfigInjection>({
					newArgs: [
						'-noexit',
						'-command',
						expectedPs1
					],
					envMixin: {
						VSCODE_INJECTION: '1'
					}
				});
				test('when undefined, []', () => {
					deepStrictEqual(getShellIntegrationInjection({ executable: pwshExe, args: [] }, enabledProcessOptions, defaultEnvironment, logService, productService), enabledExpectedResult);
					deepStrictEqual(getShellIntegrationInjection({ executable: pwshExe, args: undefined }, enabledProcessOptions, defaultEnvironment, logService, productService), enabledExpectedResult);
				});
				suite('when no logo', () => {
					test('array - case insensitive', () => {
						deepStrictEqual(getShellIntegrationInjection({ executable: pwshExe, args: ['-NoLogo'] }, enabledProcessOptions, defaultEnvironment, logService, productService), enabledExpectedResult);
						deepStrictEqual(getShellIntegrationInjection({ executable: pwshExe, args: ['-NOLOGO'] }, enabledProcessOptions, defaultEnvironment, logService, productService), enabledExpectedResult);
						deepStrictEqual(getShellIntegrationInjection({ executable: pwshExe, args: ['-nol'] }, enabledProcessOptions, defaultEnvironment, logService, productService), enabledExpectedResult);
						deepStrictEqual(getShellIntegrationInjection({ executable: pwshExe, args: ['-NOL'] }, enabledProcessOptions, defaultEnvironment, logService, productService), enabledExpectedResult);
					});
					test('string - case insensitive', () => {
						deepStrictEqual(getShellIntegrationInjection({ executable: pwshExe, args: '-NoLogo' }, enabledProcessOptions, defaultEnvironment, logService, productService), enabledExpectedResult);
						deepStrictEqual(getShellIntegrationInjection({ executable: pwshExe, args: '-NOLOGO' }, enabledProcessOptions, defaultEnvironment, logService, productService), enabledExpectedResult);
						deepStrictEqual(getShellIntegrationInjection({ executable: pwshExe, args: '-nol' }, enabledProcessOptions, defaultEnvironment, logService, productService), enabledExpectedResult);
						deepStrictEqual(getShellIntegrationInjection({ executable: pwshExe, args: '-NOL' }, enabledProcessOptions, defaultEnvironment, logService, productService), enabledExpectedResult);
					});
				});
			});
			suite('should incorporate login arg', () => {
				const enabledExpectedResult = Object.freeze<IShellIntegrationConfigInjection>({
					newArgs: [
						'-l',
						'-noexit',
						'-command',
						expectedPs1
					],
					envMixin: {
						VSCODE_INJECTION: '1'
					}
				});
				test('when array contains no logo and login', () => {
					deepStrictEqual(getShellIntegrationInjection({ executable: pwshExe, args: ['-l', '-NoLogo'] }, enabledProcessOptions, defaultEnvironment, logService, productService), enabledExpectedResult);
				});
				test('when string', () => {
					deepStrictEqual(getShellIntegrationInjection({ executable: pwshExe, args: '-l' }, enabledProcessOptions, defaultEnvironment, logService, productService), enabledExpectedResult);
				});
			});
			suite('should not modify args', () => {
				test('when shell integration is disabled', () => {
					strictEqual(getShellIntegrationInjection({ executable: pwshExe, args: ['-l'] }, disabledProcessOptions, defaultEnvironment, logService, productService), undefined);
					strictEqual(getShellIntegrationInjection({ executable: pwshExe, args: '-l' }, disabledProcessOptions, defaultEnvironment, logService, productService), undefined);
					strictEqual(getShellIntegrationInjection({ executable: pwshExe, args: undefined }, disabledProcessOptions, defaultEnvironment, logService, productService), undefined);
				});
				test('when using unrecognized arg', () => {
					strictEqual(getShellIntegrationInjection({ executable: pwshExe, args: ['-l', '-NoLogo', '-i'] }, disabledProcessOptions, defaultEnvironment, logService, productService), undefined);
				});
				test('when using unrecognized arg (string)', () => {
					strictEqual(getShellIntegrationInjection({ executable: pwshExe, args: '-i' }, disabledProcessOptions, defaultEnvironment, logService, productService), undefined);
				});
			});
		});

		if (process.platform !== 'win32') {
			suite('zsh', () => {
				suite('should override args', () => {
					const username = userInfo().username;
					const expectedDir = new RegExp(`.+\/${username}-vscode-zsh`);
					const customZdotdir = '/custom/zsh/dotdir';
					const expectedDests = [
						new RegExp(`.+\/${username}-vscode-zsh\/\.zshrc`),
						new RegExp(`.+\/${username}-vscode-zsh\/\.zprofile`),
						new RegExp(`.+\/${username}-vscode-zsh\/\.zshenv`),
						new RegExp(`.+\/${username}-vscode-zsh\/\.zlogin`)
					];
					const expectedSources = [
						/.+\/out\/vs\/workbench\/contrib\/terminal\/browser\/media\/shellIntegration-rc.zsh/,
						/.+\/out\/vs\/workbench\/contrib\/terminal\/browser\/media\/shellIntegration-profile.zsh/,
						/.+\/out\/vs\/workbench\/contrib\/terminal\/browser\/media\/shellIntegration-env.zsh/,
						/.+\/out\/vs\/workbench\/contrib\/terminal\/browser\/media\/shellIntegration-login.zsh/
					];
					function assertIsEnabled(result: IShellIntegrationConfigInjection, globalZdotdir = homedir()) {
						strictEqual(Object.keys(result.envMixin!).length, 3);
						ok(result.envMixin!['ZDOTDIR']?.match(expectedDir));
						strictEqual(result.envMixin!['USER_ZDOTDIR'], globalZdotdir);
						ok(result.envMixin!['VSCODE_INJECTION']?.match('1'));
						strictEqual(result.filesToCopy?.length, 4);
						ok(result.filesToCopy[0].dest.match(expectedDests[0]));
						ok(result.filesToCopy[1].dest.match(expectedDests[1]));
						ok(result.filesToCopy[2].dest.match(expectedDests[2]));
						ok(result.filesToCopy[3].dest.match(expectedDests[3]));
						ok(result.filesToCopy[0].source.match(expectedSources[0]));
						ok(result.filesToCopy[1].source.match(expectedSources[1]));
						ok(result.filesToCopy[2].source.match(expectedSources[2]));
						ok(result.filesToCopy[3].source.match(expectedSources[3]));
					}
					test('when undefined, []', () => {
						const result1 = getShellIntegrationInjection({ executable: 'zsh', args: [] }, enabledProcessOptions, defaultEnvironment, logService, productService);
						deepStrictEqual(result1?.newArgs, ['-i']);
						assertIsEnabled(result1);
						const result2 = getShellIntegrationInjection({ executable: 'zsh', args: undefined }, enabledProcessOptions, defaultEnvironment, logService, productService);
						deepStrictEqual(result2?.newArgs, ['-i']);
						assertIsEnabled(result2);
					});
					suite('should incorporate login arg', () => {
						test('when array', () => {
							const result = getShellIntegrationInjection({ executable: 'zsh', args: ['-l'] }, enabledProcessOptions, defaultEnvironment, logService, productService);
							deepStrictEqual(result?.newArgs, ['-il']);
							assertIsEnabled(result);
						});
					});
					suite('should not modify args', () => {
						test('when shell integration is disabled', () => {
							strictEqual(getShellIntegrationInjection({ executable: 'zsh', args: ['-l'] }, disabledProcessOptions, defaultEnvironment, logService, productService), undefined);
							strictEqual(getShellIntegrationInjection({ executable: 'zsh', args: undefined }, disabledProcessOptions, defaultEnvironment, logService, productService), undefined);
						});
						test('when using unrecognized arg', () => {
							strictEqual(getShellIntegrationInjection({ executable: 'zsh', args: ['-l', '-fake'] }, disabledProcessOptions, defaultEnvironment, logService, productService), undefined);
						});
					});
					suite('should incorporate global ZDOTDIR env variable', () => {
						test('when custom ZDOTDIR', () => {
							const result1 = getShellIntegrationInjection({ executable: 'zsh', args: [] }, enabledProcessOptions, { ...defaultEnvironment, ZDOTDIR: customZdotdir }, logService, productService);
							deepStrictEqual(result1?.newArgs, ['-i']);
							assertIsEnabled(result1, customZdotdir);
						});
						test('when undefined', () => {
							const result1 = getShellIntegrationInjection({ executable: 'zsh', args: [] }, enabledProcessOptions, undefined, logService, productService);
							deepStrictEqual(result1?.newArgs, ['-i']);
							assertIsEnabled(result1);
						});
					});
<<<<<<< HEAD
					suite('should incorporate global USER_ZDOTDIR env variable', () => {
						test('when custom ZDOTDIR and USER_ZDOTDIR is undefined', () => {
							const result1 = getShellIntegrationInjection({ executable: 'zsh', args: [] }, enabledProcessOptions, { ...defaultEnvironment, ZDOTDIR: customZdotdir }, logService, productService);
							deepStrictEqual(result1?.newArgs, ['-i']);
							assertIsEnabled(result1, customZdotdir);
						});
						test('when custom ZDOTDIR and USER_ZDOTDIR', () => {
							const result1 = getShellIntegrationInjection({ executable: 'zsh', args: [] }, enabledProcessOptions, { ...defaultEnvironment, ZDOTDIR: customZdotdir, USER_ZDOTDIR: customUserZdotdir }, logService, productService);
							deepStrictEqual(result1?.newArgs, ['-i']);
							assertIsEnabled(result1, customUserZdotdir);
						});
						test('when undefined', () => {
							const result1 = getShellIntegrationInjection({ executable: 'zsh', args: [] }, enabledProcessOptions, undefined, logService, productService);
							deepStrictEqual(result1?.newArgs, ['-i']);
							assertIsEnabled(result1, homedir());
						});
					});
=======
>>>>>>> 1723a56b
				});
			});
			suite('bash', () => {
				suite('should override args', () => {
					test('when undefined, [], empty string', () => {
						const enabledExpectedResult = Object.freeze<IShellIntegrationConfigInjection>({
							newArgs: [
								'--init-file',
								`${repoRoot}/out/vs/workbench/contrib/terminal/browser/media/shellIntegration-bash.sh`
							],
							envMixin: {
								VSCODE_INJECTION: '1'
							}
						});
						deepStrictEqual(getShellIntegrationInjection({ executable: 'bash', args: [] }, enabledProcessOptions, defaultEnvironment, logService, productService), enabledExpectedResult);
						deepStrictEqual(getShellIntegrationInjection({ executable: 'bash', args: '' }, enabledProcessOptions, defaultEnvironment, logService, productService), enabledExpectedResult);
						deepStrictEqual(getShellIntegrationInjection({ executable: 'bash', args: undefined }, enabledProcessOptions, defaultEnvironment, logService, productService), enabledExpectedResult);
					});
					suite('should set login env variable and not modify args', () => {
						const enabledExpectedResult = Object.freeze<IShellIntegrationConfigInjection>({
							newArgs: [
								'--init-file',
								`${repoRoot}/out/vs/workbench/contrib/terminal/browser/media/shellIntegration-bash.sh`
							],
							envMixin: {
								VSCODE_INJECTION: '1',
								VSCODE_SHELL_LOGIN: '1'
							}
						});
						test('when array', () => {
							deepStrictEqual(getShellIntegrationInjection({ executable: 'bash', args: ['-l'] }, enabledProcessOptions, defaultEnvironment, logService, productService), enabledExpectedResult);
						});
					});
					suite('should not modify args', () => {
						test('when shell integration is disabled', () => {
							strictEqual(getShellIntegrationInjection({ executable: 'bash', args: ['-l'] }, disabledProcessOptions, defaultEnvironment, logService, productService), undefined);
							strictEqual(getShellIntegrationInjection({ executable: 'bash', args: undefined }, disabledProcessOptions, defaultEnvironment, logService, productService), undefined);
						});
						test('when custom array entry', () => {
							strictEqual(getShellIntegrationInjection({ executable: 'bash', args: ['-l', '-i'] }, disabledProcessOptions, defaultEnvironment, logService, productService), undefined);
						});
					});
				});
			});
		}
	});
});<|MERGE_RESOLUTION|>--- conflicted
+++ resolved
@@ -164,26 +164,6 @@
 							assertIsEnabled(result1);
 						});
 					});
-<<<<<<< HEAD
-					suite('should incorporate global USER_ZDOTDIR env variable', () => {
-						test('when custom ZDOTDIR and USER_ZDOTDIR is undefined', () => {
-							const result1 = getShellIntegrationInjection({ executable: 'zsh', args: [] }, enabledProcessOptions, { ...defaultEnvironment, ZDOTDIR: customZdotdir }, logService, productService);
-							deepStrictEqual(result1?.newArgs, ['-i']);
-							assertIsEnabled(result1, customZdotdir);
-						});
-						test('when custom ZDOTDIR and USER_ZDOTDIR', () => {
-							const result1 = getShellIntegrationInjection({ executable: 'zsh', args: [] }, enabledProcessOptions, { ...defaultEnvironment, ZDOTDIR: customZdotdir, USER_ZDOTDIR: customUserZdotdir }, logService, productService);
-							deepStrictEqual(result1?.newArgs, ['-i']);
-							assertIsEnabled(result1, customUserZdotdir);
-						});
-						test('when undefined', () => {
-							const result1 = getShellIntegrationInjection({ executable: 'zsh', args: [] }, enabledProcessOptions, undefined, logService, productService);
-							deepStrictEqual(result1?.newArgs, ['-i']);
-							assertIsEnabled(result1, homedir());
-						});
-					});
-=======
->>>>>>> 1723a56b
 				});
 			});
 			suite('bash', () => {
