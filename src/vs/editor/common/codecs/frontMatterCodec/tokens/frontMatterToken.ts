--- conflicted
+++ resolved
@@ -5,10 +5,7 @@
 
 import { BaseToken } from '../../baseToken.js';
 import { CompositeToken } from '../../compositeToken.js';
-<<<<<<< HEAD
-=======
 import { FrontMatterSequence } from './frontMatterSequence.js';
->>>>>>> 70cca6d5
 
 /**
  * Base class for all tokens inside a Front Matter header.
@@ -20,11 +17,7 @@
 /**
  * List of all currently supported value types.
  */
-<<<<<<< HEAD
-export type TValueTypeName = 'quoted-string' | 'boolean' | 'array' | string;
-=======
 export type TValueTypeName = 'quoted-string' | 'boolean' | 'array' | FrontMatterSequence;
->>>>>>> 70cca6d5
 
 /**
  * Base class for all tokens that represent a `value` inside a Front Matter header.
