/*---------------------------------------------------------------------------------------------
 *  Copyright (c) Microsoft Corporation. All rights reserved.
 *  Licensed under the MIT License. See License.txt in the project root for license information.
 *--------------------------------------------------------------------------------------------*/

import { VALID_INTER_RECORD_SPACING_TOKENS } from '../constants.js';
import { assert } from '../../../../../base/common/assert.js';
import { PartialFrontMatterValue } from './frontMatterValue.js';
import { FrontMatterArray } from '../tokens/frontMatterArray.js';
import { assertDefined } from '../../../../../base/common/types.js';
import { FrontMatterValueToken } from '../tokens/frontMatterToken.js';
import { TSimpleDecoderToken } from '../../simpleCodec/simpleDecoder.js';
import { Comma, LeftBracket, RightBracket } from '../../simpleCodec/tokens/index.js';
import { assertNotConsumed, ParserBase, TAcceptTokenResult } from '../../simpleCodec/parserBase.js';

/**
 * List of tokens that can go in-between array items
 * and array brackets.
 */
const VALID_DELIMITER_TOKENS = Object.freeze([
	...VALID_INTER_RECORD_SPACING_TOKENS,
	Comma,
]);

/**
 * Responsible for parsing an array syntax (or "inline sequence"
 * in YAML terms), e.g. `[1, '2', true, 2.54]`
*/
export class PartialFrontMatterArray extends ParserBase<TSimpleDecoderToken, PartialFrontMatterArray | FrontMatterArray> {
	/**
	 * Current parser reference responsible for parsing an array "value".
	 */
	private currentValueParser?: PartialFrontMatterValue;

	/**
	 * Whether an array item is allowed in the current position of the token
	 * sequence. E.g., items are allowed after a command or a open bracket,
	 * but not immediately after another item in the array.
	 */
	private arrayItemAllowed = true;

	constructor(
		private readonly startToken: LeftBracket,
	) {
		super([startToken]);
	}

	@assertNotConsumed
	public accept(token: TSimpleDecoderToken): TAcceptTokenResult<PartialFrontMatterArray | FrontMatterArray> {
		if (this.currentValueParser !== undefined) {
			const acceptResult = this.currentValueParser.accept(token);
			const { result, wasTokenConsumed } = acceptResult;

			if (result === 'failure') {
				this.isConsumed = true;

				return {
					result: 'failure',
					wasTokenConsumed,
				};
			}

			const { nextParser } = acceptResult;

			if (nextParser instanceof FrontMatterValueToken) {
				this.currentTokens.push(nextParser);
				delete this.currentValueParser;

				// if token was not consume, call the `accept()` method
				// recursively so that the current parser can re-process
				// the token (e.g., a comma or a closing square bracket)
				if (wasTokenConsumed === false) {
					return this.accept(token);
				}

				return {
					result: 'success',
					nextParser: this,
					wasTokenConsumed,
				};
			}

			this.currentValueParser = nextParser;
			return {
				result: 'success',
				nextParser: this,
				wasTokenConsumed,
			};
		}

		if (token instanceof RightBracket) {
			// sanity check in case this block moves around
			// to a different place in the code
			assert(
				this.currentValueParser === undefined,
				`Unexpected end of array. Last value is not finished.`,
			);

			this.currentTokens.push(token);

			this.isConsumed = true;
			return {
				result: 'success',
				nextParser: this.asArrayToken(),
				wasTokenConsumed: true,
			};
		}

		// iterate until a valid value start token is found
		for (const ValidToken of VALID_DELIMITER_TOKENS) {
			if (token instanceof ValidToken) {
				this.currentTokens.push(token);

				if ((this.arrayItemAllowed === false) && token instanceof Comma) {
					this.arrayItemAllowed = true;
				}

				return {
					result: 'success',
					nextParser: this,
					wasTokenConsumed: true,
				};
			}
		}

<<<<<<< HEAD
		// TODO: @legomushroom - check for sequence stop token type?

		// TODO: @legomushroom
		if (this.arrayItemAllowed === true) {
			this.currentValueParser = new PartialFrontMatterValue(
				(token) => {
					// comma or a closing square bracket must stop the parsing
					// process of the value represented by a generic sequence of tokens
					return ((token instanceof RightBracket) || (token instanceof Comma));
=======
		// once we found a valid start value token, create a new value parser
		if ((this.arrayItemAllowed === true) && PartialFrontMatterValue.isValueStartToken(token)) {
			this.currentValueParser = new PartialFrontMatterValue(
				(currentToken) => {
					// comma or a closing square bracket must stop the parsing
					// process of the value represented by a generic sequence of tokens
					return (
						(currentToken instanceof RightBracket)
						|| (currentToken instanceof Comma)
					);
>>>>>>> 70cca6d5
				},
			);
			this.arrayItemAllowed = false;

			return this.accept(token);
		}

		// in all other cases fail because of the unexpected token type
		this.isConsumed = true;
		return {
			result: 'failure',
			wasTokenConsumed: false,
		};
	}

	/**
	 * Convert current parser into a {@link FrontMatterArray} token,
	 * if possible.
	 *
	 * @throws if the last token in the accumulated token list
	 * 		   is not a closing bracket ({@link RightBracket}).
	 */
	// TODO: @legomushroom - return generic sequence of tokens if not possible to convert?
	public asArrayToken(): FrontMatterArray {
		const endToken = this.currentTokens[this.currentTokens.length - 1];

		assertDefined(
			endToken,
			`No tokens found.`,
		);

		assert(
			endToken instanceof RightBracket,
			'Cannot find a closing bracket of the array.',
		);

		const valueTokens: FrontMatterValueToken[] = [];
		for (const currentToken of this.currentTokens) {
			if (currentToken instanceof FrontMatterValueToken) {
				valueTokens.push(currentToken);
			}
		}

		this.isConsumed = true;
		return new FrontMatterArray([
			this.startToken,
			...valueTokens,
			endToken,
		]);
	}
}<|MERGE_RESOLUTION|>--- conflicted
+++ resolved
@@ -3,11 +3,11 @@
  *  Licensed under the MIT License. See License.txt in the project root for license information.
  *--------------------------------------------------------------------------------------------*/
 
-import { VALID_INTER_RECORD_SPACING_TOKENS } from '../constants.js';
 import { assert } from '../../../../../base/common/assert.js';
 import { PartialFrontMatterValue } from './frontMatterValue.js';
 import { FrontMatterArray } from '../tokens/frontMatterArray.js';
 import { assertDefined } from '../../../../../base/common/types.js';
+import { VALID_INTER_RECORD_SPACING_TOKENS } from '../constants.js';
 import { FrontMatterValueToken } from '../tokens/frontMatterToken.js';
 import { TSimpleDecoderToken } from '../../simpleCodec/simpleDecoder.js';
 import { Comma, LeftBracket, RightBracket } from '../../simpleCodec/tokens/index.js';
@@ -123,28 +123,15 @@
 			}
 		}
 
-<<<<<<< HEAD
 		// TODO: @legomushroom - check for sequence stop token type?
 
 		// TODO: @legomushroom
 		if (this.arrayItemAllowed === true) {
 			this.currentValueParser = new PartialFrontMatterValue(
-				(token) => {
-					// comma or a closing square bracket must stop the parsing
-					// process of the value represented by a generic sequence of tokens
-					return ((token instanceof RightBracket) || (token instanceof Comma));
-=======
-		// once we found a valid start value token, create a new value parser
-		if ((this.arrayItemAllowed === true) && PartialFrontMatterValue.isValueStartToken(token)) {
-			this.currentValueParser = new PartialFrontMatterValue(
 				(currentToken) => {
 					// comma or a closing square bracket must stop the parsing
 					// process of the value represented by a generic sequence of tokens
-					return (
-						(currentToken instanceof RightBracket)
-						|| (currentToken instanceof Comma)
-					);
->>>>>>> 70cca6d5
+					return ((currentToken instanceof RightBracket) || (currentToken instanceof Comma));
 				},
 			);
 			this.arrayItemAllowed = false;
