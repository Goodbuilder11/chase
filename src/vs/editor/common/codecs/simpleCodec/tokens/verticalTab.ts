--- conflicted
+++ resolved
@@ -9,11 +9,7 @@
  * Token that represent a `vertical tab` with a `range`. The `range`
  * value reflects the position of the token in the original data.
  */
-<<<<<<< HEAD
 export class VerticalTab extends SpacingToken<'\v'> {
-=======
-export class VerticalTab extends SimpleToken<'\v'> {
->>>>>>> 70cca6d5
 	/**
 	 * The underlying symbol of the `VerticalTab` token.
 	 */
