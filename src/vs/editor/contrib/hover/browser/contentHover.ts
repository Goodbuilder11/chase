/*---------------------------------------------------------------------------------------------
 *  Copyright (c) Microsoft Corporation. All rights reserved.
 *  Licensed under the MIT License. See License.txt in the project root for license information.
 *--------------------------------------------------------------------------------------------*/

import * as dom from 'vs/base/browser/dom';
import { HoverAction, HoverWidget } from 'vs/base/browser/ui/hover/hoverWidget';
import { coalesce } from 'vs/base/common/arrays';
import { CancellationToken } from 'vs/base/common/cancellation';
import { KeyCode } from 'vs/base/common/keyCodes';
import { Disposable, DisposableStore, toDisposable } from 'vs/base/common/lifecycle';
import { ContentWidgetPositionPreference, IActiveCodeEditor, ICodeEditor, IContentWidget, IContentWidgetPosition, IEditorMouseEvent, MouseTargetType } from 'vs/editor/browser/editorBrowser';
import { ConfigurationChangedEvent, EditorOption } from 'vs/editor/common/config/editorOptions';
import { Position } from 'vs/editor/common/core/position';
import { Range } from 'vs/editor/common/core/range';
import { IModelDecoration, PositionAffinity } from 'vs/editor/common/model';
import { ModelDecorationOptions } from 'vs/editor/common/model/textModel';
import { TokenizationRegistry } from 'vs/editor/common/languages';
import { HoverOperation, HoverStartMode, HoverStartSource, IHoverComputer } from 'vs/editor/contrib/hover/browser/hoverOperation';
import { HoverAnchor, HoverAnchorType, HoverParticipantRegistry, HoverRangeAnchor, IEditorHoverColorPickerWidget, IEditorHoverAction, IEditorHoverParticipant, IEditorHoverRenderContext, IEditorHoverStatusBar, IHoverPart } from 'vs/editor/contrib/hover/browser/hoverTypes';
import { IContextKeyService } from 'vs/platform/contextkey/common/contextkey';
import { IInstantiationService } from 'vs/platform/instantiation/common/instantiation';
import { IKeybindingService } from 'vs/platform/keybinding/common/keybinding';
import { Context as SuggestContext } from 'vs/editor/contrib/suggest/browser/suggest';
import { AsyncIterableObject } from 'vs/base/common/async';
import { EditorContextKeys } from 'vs/editor/common/editorContextKeys';

const $ = dom.$;

export class ContentHoverController extends Disposable {

	private readonly _participants: IEditorHoverParticipant[];
	private readonly _widget = this._register(this._instantiationService.createInstance(ContentHoverWidget, this._editor));
	private readonly _computer: ContentHoverComputer;
	private readonly _hoverOperation: HoverOperation<IHoverPart>;

	private _currentResult: HoverResult | null = null;

	constructor(
		private readonly _editor: ICodeEditor,
		@IInstantiationService private readonly _instantiationService: IInstantiationService,
		@IKeybindingService private readonly _keybindingService: IKeybindingService,
	) {
		super();

		// Instantiate participants and sort them by `hoverOrdinal` which is relevant for rendering order.
		this._participants = [];
		for (const participant of HoverParticipantRegistry.getAll()) {
			this._participants.push(this._instantiationService.createInstance(participant, this._editor));
		}
		this._participants.sort((p1, p2) => p1.hoverOrdinal - p2.hoverOrdinal);

		this._computer = new ContentHoverComputer(this._editor, this._participants);
		this._hoverOperation = this._register(new HoverOperation(this._editor, this._computer));

		this._register(this._hoverOperation.onResult((result) => {
			if (!this._computer.anchor) {
				// invalid state, ignore result
				return;
			}
			const messages = (result.hasLoadingMessage ? this._addLoadingMessage(result.value) : result.value);
			this._withResult(new HoverResult(this._computer.anchor, messages, result.isComplete));
		}));
		this._register(dom.addStandardDisposableListener(this._widget.getDomNode(), 'keydown', (e) => {
			if (e.equals(KeyCode.Escape)) {
				this.hide();
			}
		}));
		this._register(TokenizationRegistry.onDidChange(() => {
			if (this._widget.position && this._currentResult) {
				this._widget.clear();
				this._setCurrentResult(this._currentResult); // render again
			}
		}));
	}

	/**
	 * Returns true if the hover shows now or will show.
	 */
	public maybeShowAt(mouseEvent: IEditorMouseEvent): boolean {
		const anchorCandidates: HoverAnchor[] = [];

		for (const participant of this._participants) {
			if (participant.suggestHoverAnchor) {
				const anchor = participant.suggestHoverAnchor(mouseEvent);
				if (anchor) {
					anchorCandidates.push(anchor);
				}
			}
		}

		const target = mouseEvent.target;

		if (target.type === MouseTargetType.CONTENT_TEXT) {
			anchorCandidates.push(new HoverRangeAnchor(0, target.range, mouseEvent.event.posx, mouseEvent.event.posy));
		}

		if (target.type === MouseTargetType.CONTENT_EMPTY) {
			const epsilon = this._editor.getOption(EditorOption.fontInfo).typicalHalfwidthCharacterWidth / 2;
			if (!target.detail.isAfterLines && typeof target.detail.horizontalDistanceToText === 'number' && target.detail.horizontalDistanceToText < epsilon) {
				// Let hover kick in even when the mouse is technically in the empty area after a line, given the distance is small enough
				anchorCandidates.push(new HoverRangeAnchor(0, target.range, mouseEvent.event.posx, mouseEvent.event.posy));
			}
		}

		if (anchorCandidates.length === 0) {
			return this._startShowingOrUpdateHover(null, HoverStartMode.Delayed, HoverStartSource.Mouse, false, mouseEvent);
		}

		anchorCandidates.sort((a, b) => b.priority - a.priority);
		return this._startShowingOrUpdateHover(anchorCandidates[0], HoverStartMode.Delayed, HoverStartSource.Mouse, false, mouseEvent);
	}

	public startShowingAtRange(range: Range, mode: HoverStartMode, source: HoverStartSource, focus: boolean): void {
		this._startShowingOrUpdateHover(new HoverRangeAnchor(0, range, undefined, undefined), mode, source, focus, null);
	}

	/**
	 * Returns true if the hover shows now or will show.
	 */
	private _startShowingOrUpdateHover(anchor: HoverAnchor | null, mode: HoverStartMode, source: HoverStartSource, focus: boolean, mouseEvent: IEditorMouseEvent | null): boolean {
		if (!this._widget.position || !this._currentResult) {
			// The hover is not visible
			if (anchor) {
				this._startHoverOperationIfNecessary(anchor, mode, source, focus, false);
				return true;
			}
			return false;
		}

		// The hover is currently visible
		const hoverIsSticky = this._editor.getOption(EditorOption.hover).sticky;
		const isGettingCloser = (hoverIsSticky && mouseEvent && this._widget.isMouseGettingCloser(mouseEvent.event.posx, mouseEvent.event.posy));
		if (isGettingCloser) {
			// The mouse is getting closer to the hover, so we will keep the hover untouched
			// But we will kick off a hover update at the new anchor, insisting on keeping the hover visible.
			if (anchor) {
				this._startHoverOperationIfNecessary(anchor, mode, source, focus, true);
			}
			return true;
		}

		if (!anchor) {
			this._setCurrentResult(null);
			return false;
		}

		if (anchor && this._currentResult.anchor.equals(anchor)) {
			// The widget is currently showing results for the exact same anchor, so no update is needed
			return true;
		}

		if (!anchor.canAdoptVisibleHover(this._currentResult.anchor, this._widget.position)) {
			// The new anchor is not compatible with the previous anchor
			this._setCurrentResult(null);
			this._startHoverOperationIfNecessary(anchor, mode, source, focus, false);
			return true;
		}

		// We aren't getting any closer to the hover, so we will filter existing results
		// and keep those which also apply to the new anchor.
		this._setCurrentResult(this._currentResult.filter(anchor));
		this._startHoverOperationIfNecessary(anchor, mode, source, focus, false);
		return true;
	}

	private _startHoverOperationIfNecessary(anchor: HoverAnchor, mode: HoverStartMode, source: HoverStartSource, focus: boolean, insistOnKeepingHoverVisible: boolean): void {
		if (this._computer.anchor && this._computer.anchor.equals(anchor)) {
			// We have to start a hover operation at the exact same anchor as before, so no work is needed
			return;
		}

		this._hoverOperation.cancel();
		this._computer.anchor = anchor;
		this._computer.shouldFocus = focus;
		this._computer.source = source;
		this._computer.insistOnKeepingHoverVisible = insistOnKeepingHoverVisible;
		this._hoverOperation.start(mode);
	}

	private _setCurrentResult(hoverResult: HoverResult | null): void {
		if (this._currentResult === hoverResult) {
			// avoid updating the DOM to avoid resetting the user selection
			return;
		}
		if (hoverResult && hoverResult.messages.length === 0) {
			hoverResult = null;
		}
		this._currentResult = hoverResult;
		if (this._currentResult) {
			this._renderMessages(this._currentResult.anchor, this._currentResult.messages);
		} else {
			this._widget.hide();
		}
	}

	public hide(): void {
		this._computer.anchor = null;
		this._hoverOperation.cancel();
		this._setCurrentResult(null);
	}

	public isColorPickerVisible(): boolean {
		return this._widget.isColorPickerVisible;
	}

	public isVisibleFromKeyboard(): boolean {
		return this._widget.isVisibleFromKeyboard;
	}

	public isVisible(): boolean {
		return this._widget.isVisible;
	}

	public containsNode(node: Node): boolean {
		return this._widget.getDomNode().contains(node);
	}

	private _addLoadingMessage(result: IHoverPart[]): IHoverPart[] {
		if (this._computer.anchor) {
			for (const participant of this._participants) {
				if (participant.createLoadingMessage) {
					const loadingMessage = participant.createLoadingMessage(this._computer.anchor);
					if (loadingMessage) {
						return result.slice(0).concat([loadingMessage]);
					}
				}
			}
		}
		return result;
	}

	private _withResult(hoverResult: HoverResult): void {
		if (this._widget.position && this._currentResult && this._currentResult.isComplete) {
			// The hover is visible with a previous complete result.

			if (!hoverResult.isComplete) {
				// Instead of rendering the new partial result, we wait for the result to be complete.
				return;
			}

			if (this._computer.insistOnKeepingHoverVisible && hoverResult.messages.length === 0) {
				// The hover would now hide normally, so we'll keep the previous messages
				return;
			}
		}

		this._setCurrentResult(hoverResult);
	}

	private _renderMessages(anchor: HoverAnchor, messages: IHoverPart[]): void {
		const { showAtPosition, showAtSecondaryPosition, highlightRange } = ContentHoverController.computeHoverRanges(this._editor, anchor.range, messages);

		const disposables = new DisposableStore();
		const statusBar = disposables.add(new EditorHoverStatusBar(this._keybindingService));
		const fragment = document.createDocumentFragment();

		let colorPicker: IEditorHoverColorPickerWidget | null = null;
		const context: IEditorHoverRenderContext = {
			fragment,
			statusBar,
			setColorPicker: (widget) => colorPicker = widget,
			onContentsChanged: () => this._widget.onContentsChanged(),
			hide: () => this.hide()
		};

		for (const participant of this._participants) {
			const hoverParts = messages.filter(msg => msg.owner === participant);
			if (hoverParts.length > 0) {
				disposables.add(participant.renderHoverParts(context, hoverParts));
			}
		}

		const isBeforeContent = messages.some(m => m.isBeforeContent);

		if (statusBar.hasContent) {
			fragment.appendChild(statusBar.hoverElement);
		}

		if (fragment.hasChildNodes()) {
			if (highlightRange) {
				const highlightDecoration = this._editor.createDecorationsCollection();
				highlightDecoration.set([{
					range: highlightRange,
					options: ContentHoverController._DECORATION_OPTIONS
				}]);
				disposables.add(toDisposable(() => {
					highlightDecoration.clear();
				}));
			}

			this._widget.showAt(fragment, new ContentHoverVisibleData(
				colorPicker,
				showAtPosition,
				showAtSecondaryPosition,
				this._editor.getOption(EditorOption.hover).above,
				this._computer.shouldFocus,
				this._computer.source,
				isBeforeContent,
				anchor.initialMousePosX,
				anchor.initialMousePosY,
				disposables
			));
		} else {
			disposables.dispose();
		}
	}

	private static readonly _DECORATION_OPTIONS = ModelDecorationOptions.register({
		description: 'content-hover-highlight',
		className: 'hoverHighlight'
	});

	public static computeHoverRanges(editor: ICodeEditor, anchorRange: Range, messages: IHoverPart[]) {
		let startColumnBoundary = 1;
		if (editor.hasModel()) {
			// Ensure the range is on the current view line
			const viewModel = editor._getViewModel();
			const coordinatesConverter = viewModel.coordinatesConverter;
			const anchorViewRange = coordinatesConverter.convertModelRangeToViewRange(anchorRange);
			const anchorViewRangeStart = new Position(anchorViewRange.startLineNumber, viewModel.getLineMinColumn(anchorViewRange.startLineNumber));
			startColumnBoundary = coordinatesConverter.convertViewPositionToModelPosition(anchorViewRangeStart).column;
		}
		// The anchor range is always on a single line
		const anchorLineNumber = anchorRange.startLineNumber;
		let renderStartColumn = anchorRange.startColumn;
		let highlightRange: Range = messages[0].range;
		let forceShowAtRange: Range | null = null;

		for (const msg of messages) {
			highlightRange = Range.plusRange(highlightRange, msg.range);
			if (msg.range.startLineNumber === anchorLineNumber && msg.range.endLineNumber === anchorLineNumber) {
				// this message has a range that is completely sitting on the line of the anchor
				renderStartColumn = Math.max(Math.min(renderStartColumn, msg.range.startColumn), startColumnBoundary);
			}
			if (msg.forceShowAtRange) {
				forceShowAtRange = msg.range;
			}
		}

		return {
			showAtPosition: forceShowAtRange ? forceShowAtRange.getStartPosition() : new Position(anchorLineNumber, anchorRange.startColumn),
			showAtSecondaryPosition: forceShowAtRange ? forceShowAtRange.getStartPosition() : new Position(anchorLineNumber, renderStartColumn),
			highlightRange
		};
	}

	public focus(): void {
		this._widget.focus();
	}

	public scrollUp(): void {
		this._widget.scrollUp();
	}

	public scrollDown(): void {
		this._widget.scrollDown();
	}

	public scrollLeft(): void {
		this._widget.scrollLeft();
	}

	public scrollRight(): void {
		this._widget.scrollRight();
	}

	public pageUp(): void {
		this._widget.pageUp();
	}

	public pageDown(): void {
		this._widget.pageDown();
	}

<<<<<<< HEAD
	public escape(): void {
		this._widget.escape();
=======
	public goToTop(): void {
		this._widget.goToTop();
	}

	public goToBottom(): void {
		this._widget.goToBottom();
>>>>>>> bc9b50e2
	}
}

class HoverResult {

	constructor(
		public readonly anchor: HoverAnchor,
		public readonly messages: IHoverPart[],
		public readonly isComplete: boolean
	) { }

	public filter(anchor: HoverAnchor): HoverResult {
		const filteredMessages = this.messages.filter((m) => m.isValidForHoverAnchor(anchor));
		if (filteredMessages.length === this.messages.length) {
			return this;
		}
		return new FilteredHoverResult(this, this.anchor, filteredMessages, this.isComplete);
	}
}

class FilteredHoverResult extends HoverResult {

	constructor(
		private readonly original: HoverResult,
		anchor: HoverAnchor,
		messages: IHoverPart[],
		isComplete: boolean
	) {
		super(anchor, messages, isComplete);
	}

	public override filter(anchor: HoverAnchor): HoverResult {
		return this.original.filter(anchor);
	}
}

class ContentHoverVisibleData {

	public closestMouseDistance: number | undefined = undefined;

	constructor(
		public readonly colorPicker: IEditorHoverColorPickerWidget | null,
		public readonly showAtPosition: Position,
		public readonly showAtSecondaryPosition: Position,
		public readonly preferAbove: boolean,
		public readonly stoleFocus: boolean,
		public readonly source: HoverStartSource,
		public readonly isBeforeContent: boolean,
		public initialMousePosX: number | undefined,
		public initialMousePosY: number | undefined,
		public readonly disposables: DisposableStore
	) { }
}

export class ContentHoverWidget extends Disposable implements IContentWidget {

	static readonly ID = 'editor.contrib.contentHoverWidget';

	public readonly allowEditorOverflow = true;

	private readonly _hoverVisibleKey = EditorContextKeys.hoverVisible.bindTo(this._contextKeyService);
	private readonly _hoverFocusedKey = EditorContextKeys.hoverFocused.bindTo(this._contextKeyService);
	private readonly _hover: HoverWidget = this._register(new HoverWidget());
	private readonly _focusTracker = this._register(dom.trackFocus(this.getDomNode()));
	private readonly _horizontalScrollingBy: number = 30;
	private _visibleData: ContentHoverVisibleData | null = null;

	/**
	 * Returns `null` if the hover is not visible.
	 */
	public get position(): Position | null {
		return this._visibleData?.showAtPosition ?? null;
	}

	public get isColorPickerVisible(): boolean {
		return Boolean(this._visibleData?.colorPicker);
	}

	public get isVisibleFromKeyboard(): boolean {
		return (this._visibleData?.source === HoverStartSource.Keyboard);
	}

	public get isVisible(): boolean {
		return this._hoverVisibleKey.get() ?? false;
	}

	constructor(
		private readonly _editor: ICodeEditor,
		@IContextKeyService private readonly _contextKeyService: IContextKeyService,
	) {
		super();

		this._register(this._editor.onDidLayoutChange(() => this._layout()));
		this._register(this._editor.onDidChangeConfiguration((e: ConfigurationChangedEvent) => {
			if (e.hasChanged(EditorOption.fontInfo)) {
				this._updateFont();
			}
		}));

		this._setVisibleData(null);
		this._layout();
		this._editor.addContentWidget(this);

		this._register(this._focusTracker.onDidFocus(() => {
			this._hoverFocusedKey.set(true);
		}));
		this._register(this._focusTracker.onDidBlur(() => {
			this._hoverFocusedKey.set(false);
		}));
	}

	public override dispose(): void {
		this._editor.removeContentWidget(this);
		if (this._visibleData) {
			this._visibleData.disposables.dispose();
		}
		super.dispose();
	}

	public getId(): string {
		return ContentHoverWidget.ID;
	}

	public getDomNode(): HTMLElement {
		return this._hover.containerDomNode;
	}

	public getPosition(): IContentWidgetPosition | null {
		if (!this._visibleData) {
			return null;
		}
		let preferAbove = this._visibleData.preferAbove;
		if (!preferAbove && this._contextKeyService.getContextKeyValue<boolean>(SuggestContext.Visible.key)) {
			// Prefer rendering above if the suggest widget is visible
			preferAbove = true;
		}

		// :before content can align left of the text content
		const affinity = this._visibleData.isBeforeContent ? PositionAffinity.LeftOfInjectedText : undefined;

		return {
			position: this._visibleData.showAtPosition,
			secondaryPosition: this._visibleData.showAtSecondaryPosition,
			preference: (
				preferAbove
					? [ContentWidgetPositionPreference.ABOVE, ContentWidgetPositionPreference.BELOW]
					: [ContentWidgetPositionPreference.BELOW, ContentWidgetPositionPreference.ABOVE]
			),
			positionAffinity: affinity
		};
	}

	public isMouseGettingCloser(posx: number, posy: number): boolean {
		if (!this._visibleData) {
			return false;
		}
		if (typeof this._visibleData.initialMousePosX === 'undefined' || typeof this._visibleData.initialMousePosY === 'undefined') {
			this._visibleData.initialMousePosX = posx;
			this._visibleData.initialMousePosY = posy;
			return false;
		}

		const widgetRect = dom.getDomNodePagePosition(this.getDomNode());
		if (typeof this._visibleData.closestMouseDistance === 'undefined') {
			this._visibleData.closestMouseDistance = computeDistanceFromPointToRectangle(this._visibleData.initialMousePosX, this._visibleData.initialMousePosY, widgetRect.left, widgetRect.top, widgetRect.width, widgetRect.height);
		}
		const distance = computeDistanceFromPointToRectangle(posx, posy, widgetRect.left, widgetRect.top, widgetRect.width, widgetRect.height);
		if (distance > this._visibleData.closestMouseDistance + 4 /* tolerance of 4 pixels */) {
			// The mouse is getting farther away
			return false;
		}
		this._visibleData.closestMouseDistance = Math.min(this._visibleData.closestMouseDistance, distance);
		return true;
	}

	private _setVisibleData(visibleData: ContentHoverVisibleData | null): void {
		if (this._visibleData) {
			this._visibleData.disposables.dispose();
		}
		this._visibleData = visibleData;
		this._hoverVisibleKey.set(!!this._visibleData);
		this._hover.containerDomNode.classList.toggle('hidden', !this._visibleData);
	}

	private _layout(): void {
		const height = Math.max(this._editor.getLayoutInfo().height / 4, 250);
		const { fontSize, lineHeight } = this._editor.getOption(EditorOption.fontInfo);

		this._hover.contentsDomNode.style.fontSize = `${fontSize}px`;
		this._hover.contentsDomNode.style.lineHeight = `${lineHeight / fontSize}`;
		this._hover.contentsDomNode.style.maxHeight = `${height}px`;
		this._hover.contentsDomNode.style.maxWidth = `${Math.max(this._editor.getLayoutInfo().width * 0.66, 500)}px`;
	}

	private _updateFont(): void {
		const codeClasses: HTMLElement[] = Array.prototype.slice.call(this._hover.contentsDomNode.getElementsByClassName('code'));
		codeClasses.forEach(node => this._editor.applyFontInfo(node));
	}

	public showAt(node: DocumentFragment, visibleData: ContentHoverVisibleData): void {
		this._setVisibleData(visibleData);

		this._hover.contentsDomNode.textContent = '';
		this._hover.contentsDomNode.appendChild(node);
		this._hover.contentsDomNode.style.paddingBottom = '';
		this._updateFont();

		this.onContentsChanged();

		// Simply force a synchronous render on the editor
		// such that the widget does not really render with left = '0px'
		this._editor.render();

		// See https://github.com/microsoft/vscode/issues/140339
		// TODO: Doing a second layout of the hover after force rendering the editor
		this.onContentsChanged();

		if (visibleData.stoleFocus) {
			this._hover.containerDomNode.focus();
		}
		visibleData.colorPicker?.layout();
	}

	public hide(): void {
		if (this._visibleData) {
			const stoleFocus = this._visibleData.stoleFocus;
			this._setVisibleData(null);
			this._editor.layoutContentWidget(this);
			if (stoleFocus) {
				this._editor.focus();
			}
		}
	}

	public onContentsChanged(): void {
		this._editor.layoutContentWidget(this);
		this._hover.onContentsChanged();

		const scrollDimensions = this._hover.scrollbar.getScrollDimensions();
		const hasHorizontalScrollbar = (scrollDimensions.scrollWidth > scrollDimensions.width);
		if (hasHorizontalScrollbar) {
			// There is just a horizontal scrollbar
			const extraBottomPadding = `${this._hover.scrollbar.options.horizontalScrollbarSize}px`;
			if (this._hover.contentsDomNode.style.paddingBottom !== extraBottomPadding) {
				this._hover.contentsDomNode.style.paddingBottom = extraBottomPadding;
				this._editor.layoutContentWidget(this);
				this._hover.onContentsChanged();
			}
		}
	}

	public clear(): void {
		this._hover.contentsDomNode.textContent = '';
	}

	public focus(): void {
		this._hover.containerDomNode.focus();
	}

	public scrollUp(): void {
		const scrollTop = this._hover.scrollbar.getScrollPosition().scrollTop;
		const fontInfo = this._editor.getOption(EditorOption.fontInfo);
		this._hover.scrollbar.setScrollPosition({ scrollTop: scrollTop - fontInfo.lineHeight });
	}

	public scrollDown(): void {
		const scrollTop = this._hover.scrollbar.getScrollPosition().scrollTop;
		const fontInfo = this._editor.getOption(EditorOption.fontInfo);
		this._hover.scrollbar.setScrollPosition({ scrollTop: scrollTop + fontInfo.lineHeight });
	}

	public scrollLeft(): void {
		const scrollLeft = this._hover.scrollbar.getScrollPosition().scrollLeft;
		this._hover.scrollbar.setScrollPosition({ scrollLeft: scrollLeft - this._horizontalScrollingBy });
	}

	public scrollRight(): void {
		const scrollLeft = this._hover.scrollbar.getScrollPosition().scrollLeft;
		this._hover.scrollbar.setScrollPosition({ scrollLeft: scrollLeft + this._horizontalScrollingBy });
	}

	public pageUp(): void {
		const scrollTop = this._hover.scrollbar.getScrollPosition().scrollTop;
		const scrollHeight = this._hover.scrollbar.getScrollDimensions().height;
		this._hover.scrollbar.setScrollPosition({ scrollTop: scrollTop - scrollHeight });
	}

	public pageDown(): void {
		const scrollTop = this._hover.scrollbar.getScrollPosition().scrollTop;
		const scrollHeight = this._hover.scrollbar.getScrollDimensions().height;
		this._hover.scrollbar.setScrollPosition({ scrollTop: scrollTop + scrollHeight });
	}

<<<<<<< HEAD
	public escape(): void {
		this._editor.focus();
=======
	public goToTop(): void {
		this._hover.scrollbar.setScrollPosition({ scrollTop: 0 });
	}

	public goToBottom(): void {
		this._hover.scrollbar.setScrollPosition({ scrollTop: this._hover.scrollbar.getScrollDimensions().scrollHeight });
>>>>>>> bc9b50e2
	}
}

class EditorHoverStatusBar extends Disposable implements IEditorHoverStatusBar {

	public readonly hoverElement: HTMLElement;
	private readonly actionsElement: HTMLElement;
	private _hasContent: boolean = false;

	public get hasContent() {
		return this._hasContent;
	}

	constructor(
		@IKeybindingService private readonly _keybindingService: IKeybindingService,
	) {
		super();
		this.hoverElement = $('div.hover-row.status-bar');
		this.actionsElement = dom.append(this.hoverElement, $('div.actions'));
	}

	public addAction(actionOptions: { label: string; iconClass?: string; run: (target: HTMLElement) => void; commandId: string }): IEditorHoverAction {
		const keybinding = this._keybindingService.lookupKeybinding(actionOptions.commandId);
		const keybindingLabel = keybinding ? keybinding.getLabel() : null;
		this._hasContent = true;
		return this._register(HoverAction.render(this.actionsElement, actionOptions, keybindingLabel));
	}

	public append(element: HTMLElement): HTMLElement {
		const result = dom.append(this.actionsElement, element);
		this._hasContent = true;
		return result;
	}
}

class ContentHoverComputer implements IHoverComputer<IHoverPart> {

	private _anchor: HoverAnchor | null = null;
	public get anchor(): HoverAnchor | null { return this._anchor; }
	public set anchor(value: HoverAnchor | null) { this._anchor = value; }

	private _shouldFocus: boolean = false;
	public get shouldFocus(): boolean { return this._shouldFocus; }
	public set shouldFocus(value: boolean) { this._shouldFocus = value; }

	private _source: HoverStartSource = HoverStartSource.Mouse;
	public get source(): HoverStartSource { return this._source; }
	public set source(value: HoverStartSource) { this._source = value; }

	private _insistOnKeepingHoverVisible: boolean = false;
	public get insistOnKeepingHoverVisible(): boolean { return this._insistOnKeepingHoverVisible; }
	public set insistOnKeepingHoverVisible(value: boolean) { this._insistOnKeepingHoverVisible = value; }

	constructor(
		private readonly _editor: ICodeEditor,
		private readonly _participants: readonly IEditorHoverParticipant[]
	) {
	}

	private static _getLineDecorations(editor: IActiveCodeEditor, anchor: HoverAnchor): IModelDecoration[] {
		if (anchor.type !== HoverAnchorType.Range && !anchor.supportsMarkerHover) {
			return [];
		}

		const model = editor.getModel();
		const lineNumber = anchor.range.startLineNumber;

		if (lineNumber > model.getLineCount()) {
			// invalid line
			return [];
		}

		const maxColumn = model.getLineMaxColumn(lineNumber);
		return editor.getLineDecorations(lineNumber).filter((d) => {
			if (d.options.isWholeLine) {
				return true;
			}

			const startColumn = (d.range.startLineNumber === lineNumber) ? d.range.startColumn : 1;
			const endColumn = (d.range.endLineNumber === lineNumber) ? d.range.endColumn : maxColumn;
			if (d.options.showIfCollapsed) {
				// Relax check around `showIfCollapsed` decorations to also include +/- 1 character
				if (startColumn > anchor.range.startColumn + 1 || anchor.range.endColumn - 1 > endColumn) {
					return false;
				}
			} else {
				if (startColumn > anchor.range.startColumn || anchor.range.endColumn > endColumn) {
					return false;
				}
			}

			return true;
		});
	}

	public computeAsync(token: CancellationToken): AsyncIterableObject<IHoverPart> {
		const anchor = this._anchor;

		if (!this._editor.hasModel() || !anchor) {
			return AsyncIterableObject.EMPTY;
		}

		const lineDecorations = ContentHoverComputer._getLineDecorations(this._editor, anchor);
		return AsyncIterableObject.merge(
			this._participants.map((participant) => {
				if (!participant.computeAsync) {
					return AsyncIterableObject.EMPTY;
				}
				return participant.computeAsync(anchor, lineDecorations, token);
			})
		);
	}

	public computeSync(): IHoverPart[] {
		if (!this._editor.hasModel() || !this._anchor) {
			return [];
		}

		const lineDecorations = ContentHoverComputer._getLineDecorations(this._editor, this._anchor);

		let result: IHoverPart[] = [];
		for (const participant of this._participants) {
			result = result.concat(participant.computeSync(this._anchor, lineDecorations));
		}

		return coalesce(result);
	}
}

function computeDistanceFromPointToRectangle(pointX: number, pointY: number, left: number, top: number, width: number, height: number): number {
	const x = (left + width / 2); // x center of rectangle
	const y = (top + height / 2); // y center of rectangle
	const dx = Math.max(Math.abs(pointX - x) - width / 2, 0);
	const dy = Math.max(Math.abs(pointY - y) - height / 2, 0);
	return Math.sqrt(dx * dx + dy * dy);
}<|MERGE_RESOLUTION|>--- conflicted
+++ resolved
@@ -373,17 +373,16 @@
 		this._widget.pageDown();
 	}
 
-<<<<<<< HEAD
+	public goToTop(): void {
+		this._widget.goToTop();
+	}
+
+	public goToBottom(): void {
+		this._widget.goToBottom();
+	}
+
 	public escape(): void {
 		this._widget.escape();
-=======
-	public goToTop(): void {
-		this._widget.goToTop();
-	}
-
-	public goToBottom(): void {
-		this._widget.goToBottom();
->>>>>>> bc9b50e2
 	}
 }
 
@@ -677,17 +676,16 @@
 		this._hover.scrollbar.setScrollPosition({ scrollTop: scrollTop + scrollHeight });
 	}
 
-<<<<<<< HEAD
+	public goToTop(): void {
+		this._hover.scrollbar.setScrollPosition({ scrollTop: 0 });
+	}
+
+	public goToBottom(): void {
+		this._hover.scrollbar.setScrollPosition({ scrollTop: this._hover.scrollbar.getScrollDimensions().scrollHeight });
+	}
+
 	public escape(): void {
 		this._editor.focus();
-=======
-	public goToTop(): void {
-		this._hover.scrollbar.setScrollPosition({ scrollTop: 0 });
-	}
-
-	public goToBottom(): void {
-		this._hover.scrollbar.setScrollPosition({ scrollTop: this._hover.scrollbar.getScrollDimensions().scrollHeight });
->>>>>>> bc9b50e2
 	}
 }
 
