--- conflicted
+++ resolved
@@ -6,7 +6,6 @@
 import { isEqual } from 'vs/base/common/resources';
 import { Emitter, Event } from 'vs/base/common/event';
 import { URI } from 'vs/base/common/uri';
-import { Event } from 'vs/base/common/event';
 import { ResourceEdit, ResourceFileEdit, ResourceTextEdit } from 'vs/editor/browser/services/bulkEditService';
 import { TextEdit } from 'vs/editor/common/languages';
 import { ITextModel } from 'vs/editor/common/model';
@@ -243,14 +242,10 @@
 
 	declare _serviceBrand: undefined;
 
-<<<<<<< HEAD
-	private readonly _sessions = new Map<ICodeEditor, ResourceMap<Session>>();
+	private readonly _sessions = new Map<ICodeEditor, ResourceMap<SessionData>>();
 	private readonly _onDidReleaseSession = new Emitter<Session>();
 	readonly onDidReleaseSession = this._onDidReleaseSession.event;
 
-=======
-	private readonly _sessions = new Map<ICodeEditor, ResourceMap<SessionData>>();
->>>>>>> 4a9ec29e
 	private _recordings: Recording[] = [];
 
 	constructor(
