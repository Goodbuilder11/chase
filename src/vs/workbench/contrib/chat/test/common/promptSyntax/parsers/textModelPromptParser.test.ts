/*---------------------------------------------------------------------------------------------
 *  Copyright (c) Microsoft Corporation. All rights reserved.
 *  Licensed under the MIT License. See License.txt in the project root for license information.
 *--------------------------------------------------------------------------------------------*/

import assert from 'assert';
import { ChatMode } from '../../../../common/constants.js';
import { URI } from '../../../../../../../base/common/uri.js';
import { Schemas } from '../../../../../../../base/common/network.js';
import { ExpectedReference } from '../testUtils/expectedReference.js';
import { Range } from '../../../../../../../editor/common/core/range.js';
import { ITextModel } from '../../../../../../../editor/common/model.js';
import { assertDefined } from '../../../../../../../base/common/types.js';
import { Disposable } from '../../../../../../../base/common/lifecycle.js';
import { OpenFailed } from '../../../../common/promptFileReferenceErrors.js';
import { IFileService } from '../../../../../../../platform/files/common/files.js';
import { randomBoolean } from '../../../../../../../base/test/common/testUtils.js';
import { FileService } from '../../../../../../../platform/files/common/fileService.js';
import { createTextModel } from '../../../../../../../editor/test/common/testTextModel.js';
import { ILogService, NullLogService } from '../../../../../../../platform/log/common/log.js';
import { TextModelPromptParser } from '../../../../common/promptSyntax/parsers/textModelPromptParser.js';
import { ensureNoDisposablesAreLeakedInTestSuite } from '../../../../../../../base/test/common/utils.js';
import { IInstantiationService } from '../../../../../../../platform/instantiation/common/instantiation.js';
import { INSTRUCTIONS_LANGUAGE_ID, PROMPT_LANGUAGE_ID } from '../../../../common/promptSyntax/constants.js';
import { InMemoryFileSystemProvider } from '../../../../../../../platform/files/common/inMemoryFilesystemProvider.js';
import { ExpectedDiagnosticError, ExpectedDiagnosticWarning, TExpectedDiagnostic } from '../testUtils/expectedDiagnostic.js';
import { TestInstantiationService } from '../../../../../../../platform/instantiation/test/common/instantiationServiceMock.js';

/**
 * Test helper to run unit tests for the {@link TextModelPromptParser}
 * class using different test input parameters
 */
class TextModelPromptParserTest extends Disposable {
	/**
	 * Underlying text model of the parser.
	 */
	public readonly model: ITextModel;

	/**
	 * The parser instance.
	 */
	public readonly parser: TextModelPromptParser;

	constructor(
		uri: URI,
		initialContents: string[],
		languageId: string = PROMPT_LANGUAGE_ID,
		@IFileService fileService: IFileService,
		@IInstantiationService instantiationService: IInstantiationService,
	) {
		super();

		// create in-memory file system for this test instance
		const fileSystemProvider = this._register(new InMemoryFileSystemProvider());
		this._register(fileService.registerProvider(Schemas.file, fileSystemProvider));

		// both line endings should yield the same results
		const lineEnding = (randomBoolean()) ? '\r\n' : '\n';

		// create the underlying model
		this.model = this._register(
			createTextModel(
				initialContents.join(lineEnding),
				languageId,
				undefined,
				uri,
			),
		);

		// create the parser instance
		this.parser = this._register(
			instantiationService.createInstance(TextModelPromptParser, this.model, {}),
		).start();
	}

	/**
	 * Wait for the prompt parsing/resolve process to finish.
	 */
	public allSettled(): Promise<TextModelPromptParser> {
		return this.parser.allSettled();
	}

	/**
	 * Validate the current state of the parser.
	 */
	public async validateReferences(
		expectedReferences: readonly ExpectedReference[],
	) {
		await this.parser.allSettled();

		const { references } = this.parser;
		for (let i = 0; i < expectedReferences.length; i++) {
			const reference = references[i];

			assertDefined(
				reference,
				`Expected reference #${i} be ${expectedReferences[i]}, got 'undefined'.`,
			);

			expectedReferences[i].validateEqual(reference);
		}

		assert.strictEqual(
			expectedReferences.length,
			references.length,
			`[${this.model.uri}] Unexpected number of references.`,
		);
	}

	/**
	 * Validate list of diagnostic objects of the prompt header.
	 */
	public async validateHeaderDiagnostics(
		expectedDiagnostics: readonly TExpectedDiagnostic[],
	) {
		await this.parser.allSettled();

		const { header } = this.parser;
		assertDefined(
			header,
			'Prompt header must be defined.',
		);
		const { diagnostics } = header;

		for (let i = 0; i < expectedDiagnostics.length; i++) {
			const diagnostic = diagnostics[i];

			assertDefined(
				diagnostic,
				`Expected diagnostic #${i} be ${expectedDiagnostics[i]}, got 'undefined'.`,
			);

			try {
				expectedDiagnostics[i].validateEqual(diagnostic);
			} catch (_error) {
				throw new Error(
					`Expected diagnostic #${i} to be ${expectedDiagnostics[i]}, got '${diagnostic}'.`,
				);
			}
		}

		assert.strictEqual(
			expectedDiagnostics.length,
			diagnostics.length,
			`Expected '${expectedDiagnostics.length}' diagnostic objects, got '${diagnostics.length}'.`,
		);
	}
}

suite('TextModelPromptParser', () => {
	const disposables = ensureNoDisposablesAreLeakedInTestSuite();

	let instantiationService: TestInstantiationService;

	setup(async () => {
		instantiationService = disposables.add(new TestInstantiationService());
		instantiationService.stub(ILogService, new NullLogService());
		instantiationService.stub(IFileService, disposables.add(instantiationService.createInstance(FileService)));
	});

	/**
	 * Create a new test instance with provided input parameters.
	 */
	const createTest = (
		uri: URI,
		initialContents: string[],
		languageId: string = PROMPT_LANGUAGE_ID,
	): TextModelPromptParserTest => {
		return disposables.add(
			instantiationService.createInstance(
				TextModelPromptParserTest,
				uri,
				initialContents,
				languageId,
			),
		);
	};

	test('• core logic #1', async () => {
		const test = createTest(
			URI.file('/foo/bar.md'),
			[
				/* 01 */"The quick brown fox tries #file:/abs/path/to/file.md online yoga for the first time.",
				/* 02 */"Maria discovered a stray turtle roaming in her kitchen.",
				/* 03 */"Why did the robot write a poem about existential dread?",
				/* 04 */"Sundays are made for two things: pancakes and procrastination.",
				/* 05 */"Sometimes, the best code is the one you never have to write.",
				/* 06 */"A lone kangaroo once hopped into the local cafe, seeking free Wi-Fi.",
				/* 07 */"Critical #file:./folder/binary.file thinking is like coffee; best served strong [md link](/etc/hosts/random-file.txt) and without sugar.",
				/* 08 */"Music is the mind's way of doodling in the air.",
				/* 09 */"Stargazing is just turning your eyes into cosmic explorers.",
				/* 10 */"Never trust a balloon salesman who hates birthdays.",
				/* 11 */"Running backward can be surprisingly enlightening.",
				/* 12 */"There's an art to whispering loudly.",
			],
		);

		await test.validateReferences([
			new ExpectedReference({
				uri: URI.file('/abs/path/to/file.md'),
				text: '#file:/abs/path/to/file.md',
				path: '/abs/path/to/file.md',
				startLine: 1,
				startColumn: 27,
				pathStartColumn: 33,
				childrenOrError: new OpenFailed(URI.file('/abs/path/to/file.md'), 'File not found.'),
			}),
			new ExpectedReference({
				uri: URI.file('/foo/folder/binary.file'),
				text: '#file:./folder/binary.file',
				path: './folder/binary.file',
				startLine: 7,
				startColumn: 10,
				pathStartColumn: 16,
				childrenOrError: new OpenFailed(URI.file('/foo/folder/binary.file'), 'File not found.'),
			}),
			new ExpectedReference({
				uri: URI.file('/etc/hosts/random-file.txt'),
				text: '[md link](/etc/hosts/random-file.txt)',
				path: '/etc/hosts/random-file.txt',
				startLine: 7,
				startColumn: 81,
				pathStartColumn: 91,
				childrenOrError: new OpenFailed(URI.file('/etc/hosts/random-file.txt'), 'File not found.'),
			}),
		]);
	});

	test('• core logic #2', async () => {
		const test = createTest(
			URI.file('/absolute/folder/and/a/filename.txt'),
			[
				/* 01 */"The penguin wore sunglasses but never left the iceberg.",
				/* 02 */"I once saw a cloud that looked like an antique teapot.",
				/* 03 */"Midnight snacks are the secret to eternal [link text](./foo-bar-baz/another-file.ts) happiness.",
				/* 04 */"A stray sock in the hallway is a sign of chaotic creativity.",
				/* 05 */"Dogs dream in colorful squeaks and belly rubs.",
				/* 06 */"Never [caption](../../../c/file_name.prompt.md)\t underestimate the power of a well-timed nap.",
				/* 07 */"The cactus on my desk has a thriving Instagram account.",
				/* 08 */"In an alternate universe, pigeons deliver sushi by drone.",
				/* 09 */"Lunar rainbows only appear when you sing in falsetto.",
				/* 10 */"Carrots have secret telepathic abilities, but only on Tuesdays.",
				/* 11 */"Sometimes, the best advice comes \t\t#file:../../main.rs\t#file:./somefolder/../samefile.jpeg\tfrom a talking dishwasher.",
				/* 12 */"Paper airplanes believe they can fly until proven otherwise.",
				/* 13 */"A library without stories is just a room full of silent trees.",
				/* 14 */"The invisible cat meows only when it sees a postman.",
				/* 15 */"Code reviews are like detective novels without the plot twists."
			],
		);

		await test.validateReferences([
			new ExpectedReference({
				uri: URI.file('/absolute/folder/and/a/foo-bar-baz/another-file.ts'),
				text: '[link text](./foo-bar-baz/another-file.ts)',
				path: './foo-bar-baz/another-file.ts',
				startLine: 3,
				startColumn: 43,
				pathStartColumn: 55,
				childrenOrError: new OpenFailed(URI.file('/absolute/folder/and/a/foo-bar-baz/another-file.ts'), 'File not found.'),
			}),
			new ExpectedReference({
				uri: URI.file('/absolute/c/file_name.prompt.md'),
				text: '[caption](../../../c/file_name.prompt.md)',
				path: '../../../c/file_name.prompt.md',
				startLine: 6,
				startColumn: 7,
				pathStartColumn: 17,
				childrenOrError: new OpenFailed(URI.file('/absolute/c/file_name.prompt.md'), 'File not found.'),
			}),
			new ExpectedReference({
				uri: URI.file('/absolute/folder/main.rs'),
				text: '#file:../../main.rs',
				path: '../../main.rs',
				startLine: 11,
				startColumn: 36,
				pathStartColumn: 42,
				childrenOrError: new OpenFailed(URI.file('/absolute/folder/main.rs'), 'File not found.'),
			}),
			new ExpectedReference({
				uri: URI.file('/absolute/folder/and/a/samefile.jpeg'),
				text: '#file:./somefolder/../samefile.jpeg',
				path: './somefolder/../samefile.jpeg',
				startLine: 11,
				startColumn: 56,
				pathStartColumn: 62,
				childrenOrError: new OpenFailed(URI.file('/absolute/folder/and/a/samefile.jpeg'), 'File not found.'),
			}),
		]);
	});

	suite('• header', () => {
<<<<<<< HEAD
		suite('• metadata', () => {
			test('• has correct \'prompt\' metadata', async () => {
=======
		suite(' • metadata', () => {
			test(`• empty header`, async () => {
				const test = createTest(
					URI.file('/absolute/folder/and/a/filename.txt'),
					[
					/* 01 */"---",
					/* 02 */"",
					/* 03 */"---",
					/* 04 */"The cactus on my desk has a thriving Instagram account.",
					/* 05 */"Midnight snacks are the secret to eternal [text](./foo-bar-baz/another-file.ts) happiness.",
					/* 06 */"In an alternate universe, pigeons deliver sushi by drone.",
					/* 07 */"Lunar rainbows only appear when you sing in falsetto.",
					/* 08 */"Carrots have secret telepathic abilities, but only on Tuesdays.",
					],
				);

				await test.validateReferences([
					new ExpectedReference({
						uri: URI.file('/absolute/folder/and/a/foo-bar-baz/another-file.ts'),
						text: '[text](./foo-bar-baz/another-file.ts)',
						path: './foo-bar-baz/another-file.ts',
						startLine: 5,
						startColumn: 43,
						pathStartColumn: 50,
						childrenOrError: new OpenFailed(URI.file('/absolute/folder/and/a/foo-bar-baz/another-file.ts'), 'File not found.'),
					}),
				]);

				const { header, metadata } = test.parser;
				assertDefined(
					header,
					'Prompt header must be defined.',
				);

				assert.deepStrictEqual(
					metadata,
					{
						applyTo: undefined,
						description: undefined,
						mode: undefined,
						tools: undefined,
					},
					'Must have empty metadata.',
				);
			});

			test(`• has correct 'prompt' metadata`, async () => {
>>>>>>> 70cca6d5
				const test = createTest(
					URI.file('/absolute/folder/and/a/filename.txt'),
					[
					/* 01 */"---",
					/* 02 */"description: 'My prompt.'\t\t",
					/* 03 */"	something: true", /* unknown metadata record */
					/* 04 */"	tools: [ 'tool_name1', \"tool_name2\", 'tool_name1', true, false, '', 'tool_name2' ]\t\t",
					/* 05 */"	tools: [ 'tool_name3', \"tool_name4\" ]", /* duplicate `tools` record is ignored */
					/* 06 */"	tools: 'tool_name5'", /* duplicate `tools` record with invalid value is ignored */
					/* 07 */"	mode: 'agent'",
					/* 07 */"	applyTo: 'frontend/**/*spec.ts'",
					/* 08 */"---",
					/* 09 */"The cactus on my desk has a thriving Instagram account.",
					/* 10 */"Midnight snacks are the secret to eternal [text](./foo-bar-baz/another-file.ts) happiness.",
					/* 11 */"In an alternate universe, pigeons deliver sushi by drone.",
					/* 12 */"Lunar rainbows only appear when you sing in falsetto.",
					/* 13 */"Carrots have secret telepathic abilities, but only on Tuesdays.",
					],
				);

				await test.validateReferences([
					new ExpectedReference({
						uri: URI.file('/absolute/folder/and/a/foo-bar-baz/another-file.ts'),
						text: '[text](./foo-bar-baz/another-file.ts)',
						path: './foo-bar-baz/another-file.ts',
						startLine: 11,
						startColumn: 43,
						pathStartColumn: 50,
						childrenOrError: new OpenFailed(URI.file('/absolute/folder/and/a/foo-bar-baz/another-file.ts'), 'File not found.'),
					}),
				]);

				const { header, metadata } = test.parser;
				assertDefined(
					header,
					'Prompt header must be defined.',
				);

				const { tools, mode, description, applyTo } = metadata;
				assert.deepStrictEqual(
					tools,
					['tool_name1', 'tool_name2'],
					`Prompt header must have correct tools metadata, got '${tools?.join(', ')}'.`,
				);

				assert.strictEqual(
					mode,
					'agent',
					`Prompt header must have correct 'mode' metadata.`,
				);

				assert.strictEqual(
					description,
					'My prompt.',
					`Prompt header must have correct 'description' metadata.`,
				);

				assert.strictEqual(
					applyTo,
					undefined,
					`Prompt header must have no 'applyTo' metadata.`,
				);
			});

			test(`• has correct 'instructions' metadata`, async () => {
				const test = createTest(
					URI.file('/absolute/folder/and/a/filename.instructions.md'),
					[
					/* 01 */"---",
					/* 02 */"description: 'My prompt.'\t\t",
					/* 03 */"	something: true", /* unknown metadata record */
					/* 04 */"	tools: [ 'tool_name1', \"tool_name2\", 'tool_name1', true, false, '', 'tool_name2' ]\t\t",
					/* 05 */"	tools: [ 'tool_name3', \"tool_name4\" ]", /* duplicate `tools` record is ignored */
					/* 06 */"	tools: 'tool_name5'", /* duplicate `tools` record with invalid value is ignored */
					/* 07 */"	mode: 'agent'",
					/* 07 */"	applyTo: 'frontend/**/*spec.ts'",
					/* 08 */"---",
					/* 09 */"The cactus on my desk has a thriving Instagram account.",
					/* 10 */"Midnight snacks are the secret to eternal [text](./foo-bar-baz/another-file.ts) happiness.",
					/* 11 */"In an alternate universe, pigeons deliver sushi by drone.",
					/* 12 */"Lunar rainbows only appear when you sing in falsetto.",
					/* 13 */"Carrots have secret telepathic abilities, but only on Tuesdays.",
					],
					INSTRUCTIONS_LANGUAGE_ID,
				);

				await test.validateReferences([
					new ExpectedReference({
						uri: URI.file('/absolute/folder/and/a/foo-bar-baz/another-file.ts'),
						text: '[text](./foo-bar-baz/another-file.ts)',
						path: './foo-bar-baz/another-file.ts',
						startLine: 11,
						startColumn: 43,
						pathStartColumn: 50,
						childrenOrError: new OpenFailed(URI.file('/absolute/folder/and/a/foo-bar-baz/another-file.ts'), 'File not found.'),
					}),
				]);

				const { header, metadata } = test.parser;
				assertDefined(
					header,
					'Prompt header must be defined.',
				);

				const { tools, mode, description, applyTo } = metadata;
				assert.deepStrictEqual(
					tools,
					['tool_name1', 'tool_name2'],
					`Prompt header must have correct tools metadata.`,
				);

				assert.strictEqual(
					mode,
					'agent',
					`Prompt header must have correct 'mode' metadata.`,
				);

				assert.strictEqual(
					description,
					'My prompt.',
					`Prompt header must have correct 'description' metadata.`,
				);

				assert.strictEqual(
					applyTo,
					'frontend/**/*spec.ts',
					`Prompt header must have no 'applyTo' metadata.`,
				);
			});
		});

		suite('• diagnostics', () => {
			test('• core logic', async () => {
				const test = createTest(
					URI.file('/absolute/folder/and/a/filename.txt'),
					[
					/* 01 */"---",
					/* 02 */"	description: true \t ",
					/* 03 */"	mode: \"ask\"",
					/* 04 */"	something: true", /* unknown metadata record */
					/* 05 */"tools: [ 'tool_name1', \"tool_name2\", 'tool_name1', true, false, '', ,'tool_name2' ] ",
					/* 06 */"  tools: [ 'tool_name3', \"tool_name4\" ]  \t\t  ", /* duplicate `tools` record is ignored */
					/* 07 */"tools: 'tool_name5'", /* duplicate `tools` record with invalid value is ignored */
					/* 08 */"---",
					/* 09 */"The cactus on my desk has a thriving Instagram account.",
					/* 10 */"Midnight snacks are the secret to eternal [text](./foo-bar-baz/another-file.ts) happiness.",
					/* 11 */"In an alternate universe, pigeons deliver sushi by drone.",
					/* 12 */"Lunar rainbows only appear when you sing in falsetto.",
					/* 13 */"Carrots have secret telepathic abilities, but only on Tuesdays.",
					],
				);

				await test.validateReferences([
					new ExpectedReference({
						uri: URI.file('/absolute/folder/and/a/foo-bar-baz/another-file.ts'),
						text: '[text](./foo-bar-baz/another-file.ts)',
						path: './foo-bar-baz/another-file.ts',
						startLine: 10,
						startColumn: 43,
						pathStartColumn: 50,
						childrenOrError: new OpenFailed(URI.file('/absolute/folder/and/a/foo-bar-baz/another-file.ts'), 'File not found.'),
					}),
				]);

				const { header, metadata } = test.parser;
				assertDefined(
					header,
					'Prompt header must be defined.',
				);

				const { tools } = metadata;
				assertDefined(
					tools,
					'Tools metadata must be defined.',
				);

				await test.validateHeaderDiagnostics([
					new ExpectedDiagnosticError(
						new Range(2, 15, 2, 15 + 4),
						'Value of the \'description\' metadata must be \'string\', got \'boolean\'.',
					),
					new ExpectedDiagnosticWarning(
						new Range(4, 2, 4, 2 + 15),
						'Unknown metadata record \'something\' will be ignored.',
					),
					new ExpectedDiagnosticWarning(
						new Range(5, 38, 5, 38 + 12),
						'Duplicate tool name \'tool_name1\'.',
					),
					new ExpectedDiagnosticWarning(
						new Range(5, 52, 5, 52 + 4),
						'Unexpected tool name \'true\', expected \'string\'.',
					),
					new ExpectedDiagnosticWarning(
						new Range(5, 58, 5, 58 + 5),
						'Unexpected tool name \'false\', expected \'string\'.',
					),
					new ExpectedDiagnosticWarning(
						new Range(5, 65, 5, 65 + 2),
						'Tool name cannot be empty.',
					),
					new ExpectedDiagnosticWarning(
						new Range(5, 70, 5, 70 + 12),
						'Duplicate tool name \'tool_name2\'.',
					),
					new ExpectedDiagnosticWarning(
						new Range(3, 2, 3, 2 + 11),
						'Record \'mode\' is implied to have the \'agent\' value if \'tools\' record is present so the specified value will be ignored.',
					),
					new ExpectedDiagnosticWarning(
						new Range(6, 3, 6, 3 + 37),
						'Duplicate metadata record \'tools\' will be ignored.',
					),
					new ExpectedDiagnosticWarning(
						new Range(7, 1, 7, 1 + 19),
						'Duplicate metadata record \'tools\' will be ignored.',
					),
				]);
			});

			suite('• applyTo metadata', () => {
				suite('• language', () => {
					test('• prompt', async () => {
						const test = createTest(
							URI.file('/absolute/folder/and/a/my.prompt.md'),
							[
					/* 01 */"---",
					/* 02 */"applyTo: '**/*'",
					/* 03 */"mode: \"ask\"",
					/* 04 */"---",
					/* 05 */"The cactus on my desk has a thriving Instagram account.",
							],
							PROMPT_LANGUAGE_ID,
						);

						await test.allSettled();

						const { header, metadata } = test.parser;
						assertDefined(
							header,
							'Prompt header must be defined.',
						);

						const { applyTo, mode } = metadata;
						assert.strictEqual(
							mode,
							ChatMode.Ask,
							'Mode metadata must have correct value.',
						);

						assert(
							applyTo === undefined,
							'ApplyTo metadata must not be defined.',
						);

						await test.validateHeaderDiagnostics([
							new ExpectedDiagnosticError(
								new Range(2, 1, 2, 1 + 15),
								'The \'applyTo\' metadata record is only valid in instruction files.',
							),
						]);
					});

					test('• instructions', async () => {
						const test = createTest(
							URI.file('/absolute/folder/and/a/my.prompt.md'),
							[
					/* 01 */"---",
					/* 02 */"applyTo: '**/*'",
					/* 03 */"mode: \"edit\"",
					/* 04 */"---",
					/* 05 */"The cactus on my desk has a thriving Instagram account.",
							],
							INSTRUCTIONS_LANGUAGE_ID,
						);

						await test.allSettled();

						const { header, metadata } = test.parser;
						assertDefined(
							header,
							'Prompt header must be defined.',
						);

						const { applyTo, mode } = metadata;
						assert.strictEqual(
							mode,
							ChatMode.Edit,
							'Mode metadata must have correct value.',
						);

						assert.strictEqual(
							applyTo,
							'**/*',
							'ApplyTo metadata must have correct value.',
						);

						await test.validateHeaderDiagnostics([]);
					});
				});
			});

			test('• invalid glob pattern', async () => {
				const test = createTest(
					URI.file('/absolute/folder/and/a/my.prompt.md'),
					[
					/* 01 */"---",
					/* 02 */"mode: \"agent\"",
					/* 03 */"applyTo: ''",
					/* 04 */"---",
					/* 05 */"The cactus on my desk has a thriving Instagram account.",
					],
					INSTRUCTIONS_LANGUAGE_ID,
				);

				await test.allSettled();

				const { header, metadata } = test.parser;
				assertDefined(
					header,
					'Prompt header must be defined.',
				);

				const { applyTo, mode } = metadata;
				assert.strictEqual(
					mode,
					ChatMode.Agent,
					'Mode metadata must have correct value.',
				);

				assert.strictEqual(
					applyTo,
					undefined,
					'ApplyTo metadata must not be defined.',
				);

				await test.validateHeaderDiagnostics([
					new ExpectedDiagnosticWarning(
						new Range(3, 10, 3, 10 + 2),
						'Invalid glob pattern \'\'.',
					),
				]);
			});

			suite('• mode', () => {
				suite('• invalid', () => {
					test('• quoted string value', async () => {
						const test = createTest(
							URI.file('/absolute/folder/and/a/my.prompt.md'),
							[
					/* 01 */"---",
					/* 02 */"mode: \"my-mode\"",
					/* 03 */"---",
					/* 04 */"The cactus on my desk has a thriving Instagram account.",
							],
							INSTRUCTIONS_LANGUAGE_ID,
						);

						await test.allSettled();

						const { header, metadata } = test.parser;
						assertDefined(
							header,
							'Prompt header must be defined.',
						);

						assert.strictEqual(
							metadata.mode,
							undefined,
							'Mode metadata must have correct value.',
						);

						await test.validateHeaderDiagnostics([
							new ExpectedDiagnosticError(
								new Range(2, 7, 2, 7 + 9),
								'Value of the \'mode\' metadata must be one of \'ask\' | \'edit\' | \'agent\', got \'my-mode\'.',
							),
						]);
					});

					test('• single token value', async () => {
						const test = createTest(
							URI.file('/absolute/folder/and/a/my.prompt.md'),
							[
					/* 01 */"---",
					/* 02 */"mode: myMode ",
					/* 03 */"---",
					/* 04 */"The cactus on my desk has a thriving Instagram account.",
							],
							INSTRUCTIONS_LANGUAGE_ID,
						);

						await test.allSettled();

						const { header, metadata } = test.parser;
						assertDefined(
							header,
							'Prompt header must be defined.',
						);

						assert.strictEqual(
							metadata.mode,
							undefined,
							'Mode metadata must have correct value.',
						);

						await test.validateHeaderDiagnostics([
							new ExpectedDiagnosticError(
								new Range(2, 7, 2, 7 + 7),
								'Value of the \'mode\' metadata must be \'string\', got \'myMode \'.',
							),
						]);
					});

					test('• multi-token value', async () => {
						const test = createTest(
							URI.file('/absolute/folder/and/a/my.prompt.md'),
							[
					/* 01 */"---",
					/* 02 */"mode: my mode is your mode\t \t",
					/* 03 */"---",
					/* 04 */"The cactus on my desk has a thriving Instagram account.",
							],
							INSTRUCTIONS_LANGUAGE_ID,
						);

						await test.allSettled();

						const { header, metadata } = test.parser;
						assertDefined(
							header,
							'Prompt header must be defined.',
						);

						assert.strictEqual(
							metadata.mode,
							undefined,
							'Mode metadata must have correct value.',
						);

						await test.validateHeaderDiagnostics([
							new ExpectedDiagnosticError(
								new Range(2, 7, 2, 7 + 23),
								'Value of the \'mode\' metadata must be \'string\', got \'my mode is your mode\t \t\'.',
							),
						]);
					});

					test('• boolean value', async () => {
						const booleanValue = randomBoolean();

						const test = createTest(
							URI.file('/absolute/folder/and/a/my.prompt.md'),
							[
					/* 01 */"---",
					/* 02 */`	mode: \t${booleanValue}\t`,
					/* 03 */"---",
					/* 04 */"The cactus on my desk has a thriving Instagram account.",
							],
							INSTRUCTIONS_LANGUAGE_ID,
						);

						await test.allSettled();

						const { header, metadata } = test.parser;
						assertDefined(
							header,
							'Prompt header must be defined.',
						);

						assert.strictEqual(
							metadata.mode,
							undefined,
							'Mode metadata must have correct value.',
						);

						await test.validateHeaderDiagnostics([
							new ExpectedDiagnosticError(
								new Range(2, 9, 2, 9 + `${booleanValue}`.length),
								`Value of the 'mode' metadata must be 'string', got 'boolean'.`,
							),
						]);
					});

					test('• empty quoted string value', async () => {
						const quotedString = (randomBoolean())
							? `''`
							: '""';

						const test = createTest(
							URI.file('/absolute/folder/and/a/my.prompt.md'),
							[
					/* 01 */"---",
					/* 02 */`	mode: ${quotedString}`,
					/* 03 */"---",
					/* 04 */"The cactus on my desk has a thriving Instagram account.",
							],
							INSTRUCTIONS_LANGUAGE_ID,
						);

						await test.allSettled();

						const { header, metadata } = test.parser;
						assertDefined(
							header,
							'Prompt header must be defined.',
						);

						assert.strictEqual(
							metadata.mode,
							undefined,
							'Mode metadata must have correct value.',
						);

						await test.validateHeaderDiagnostics([
							new ExpectedDiagnosticError(
								new Range(2, 8, 2, 8 + `${quotedString}`.length),
								'Value of the \'mode\' metadata must be one of \'ask\' | \'edit\' | \'agent\', got \'\'.',
							),
						]);
					});

					test('• empty value', async () => {
						const value = (randomBoolean())
							? '\t\t  \t\t'
							: ' \t \v \t ';

						const test = createTest(
							URI.file('/absolute/folder/and/a/my.prompt.md'),
							[
					/* 01 */"---",
					/* 02 */`	mode: ${value}`,
					/* 03 */"---",
					/* 04 */"The cactus on my desk has a thriving Instagram account.",
							],
							INSTRUCTIONS_LANGUAGE_ID,
						);

						await test.allSettled();

						const { header, metadata } = test.parser;
						assertDefined(
							header,
							'Prompt header must be defined.',
						);

						assert.strictEqual(
							metadata.mode,
							undefined,
							'Mode metadata must have correct value.',
						);

						await test.validateHeaderDiagnostics([
							new ExpectedDiagnosticError(
								new Range(2, 8, 2, 8 + value.length),
								`Value of the 'mode' metadata must be 'string', got '${value}'.`,
							),
						]);
					});

					test('• void value', async () => {
						const test = createTest(
							URI.file('/absolute/folder/and/a/my.prompt.md'),
							[
					/* 01 */"---",
					/* 02 */`	mode: `,
					/* 03 */"---",
					/* 04 */"The cactus on my desk has a thriving Instagram account.",
							],
							INSTRUCTIONS_LANGUAGE_ID,
						);

						await test.allSettled();

						const { header, metadata } = test.parser;
						assertDefined(
							header,
							'Prompt header must be defined.',
						);

						assert.strictEqual(
							metadata.mode,
							undefined,
							'Mode metadata must have correct value.',
						);

						await test.validateHeaderDiagnostics([
							new ExpectedDiagnosticError(
								new Range(2, 8, 2, 8),
								`Value of the 'mode' metadata must be 'string', got ''.`,
							),
						]);
					});
				});
			});

			suite('• tools and mode compatibility', () => {
				suite('• tools is set', () => {
					test('• ask mode', async () => {
						const test = createTest(
							URI.file('/absolute/folder/and/a/filename.txt'),
							[
					/* 01 */"---",
					/* 02 */"tools: [ 'tool_name3', \"tool_name4\" ]  \t\t  ",
					/* 03 */"mode: \"ask\"",
					/* 04 */"---",
					/* 05 */"The cactus on my desk has a thriving Instagram account.",
							],
						);

						await test.allSettled();

						const { header, metadata } = test.parser;
						assertDefined(
							header,
							'Prompt header must be defined.',
						);

						const { tools, mode } = metadata;
						assertDefined(
							tools,
							'Tools metadata must be defined.',
						);

						assert.strictEqual(
							mode,
							ChatMode.Agent,
							'Mode metadata must have correct value.',
						);

						await test.validateHeaderDiagnostics([
							new ExpectedDiagnosticWarning(
								new Range(3, 1, 3, 1 + 11),
								'Record \'mode\' is implied to have the \'agent\' value if \'tools\' record is present so the specified value will be ignored.',
							),
						]);
					});

					test('• edit mode', async () => {
						const test = createTest(
							URI.file('/absolute/folder/and/a/filename.txt'),
							[
					/* 01 */"---",
					/* 02 */"tools: [ 'tool_name3', \"tool_name4\" ]  \t\t  ",
					/* 03 */"mode: \"edit\"",
					/* 04 */"---",
					/* 05 */"The cactus on my desk has a thriving Instagram account.",
							],
						);

						await test.allSettled();

						const { header, metadata } = test.parser;
						assertDefined(
							header,
							'Prompt header must be defined.',
						);

						const { tools, mode } = metadata;
						assertDefined(
							tools,
							'Tools metadata must be defined.',
						);

						assert.strictEqual(
							mode,
							ChatMode.Agent,
							'Mode metadata must have correct value.',
						);

						await test.validateHeaderDiagnostics([
							new ExpectedDiagnosticWarning(
								new Range(3, 1, 3, 1 + 12),
								'Record \'mode\' is implied to have the \'agent\' value if \'tools\' record is present so the specified value will be ignored.',
							),
						]);
					});

					test('• agent mode', async () => {
						const test = createTest(
							URI.file('/absolute/folder/and/a/filename.txt'),
							[
					/* 01 */"---",
					/* 02 */"tools: [ 'tool_name3', \"tool_name4\" ]  \t\t  ",
					/* 03 */"mode: \"agent\"",
					/* 04 */"---",
					/* 05 */"The cactus on my desk has a thriving Instagram account.",
							],
						);

						await test.allSettled();

						const { header, metadata } = test.parser;
						assertDefined(
							header,
							'Prompt header must be defined.',
						);

						const { tools, mode } = metadata;
						assertDefined(
							tools,
							'Tools metadata must be defined.',
						);

						assert.strictEqual(
							mode,
							ChatMode.Agent,
							'Mode metadata must have correct value.',
						);

						await test.validateHeaderDiagnostics([]);
					});

					test('• no mode', async () => {
						const test = createTest(
							URI.file('/absolute/folder/and/a/filename.txt'),
							[
					/* 01 */"---",
					/* 02 */"tools: [ 'tool_name3', \"tool_name4\" ]  \t\t  ",
					/* 03 */"---",
					/* 04 */"The cactus on my desk has a thriving Instagram account.",
							],
						);

						await test.allSettled();

						const { header, metadata } = test.parser;
						assertDefined(
							header,
							'Prompt header must be defined.',
						);

						const { tools, mode } = metadata;
						assertDefined(
							tools,
							'Tools metadata must be defined.',
						);

						assert.strictEqual(
							mode,
							ChatMode.Agent,
							'Mode metadata must have correct value.',
						);

						await test.validateHeaderDiagnostics([]);
					});

					test('• invalid mode', async () => {
						const value = (randomBoolean())
							? 'unknown mode  '
							: 'unknown';

						const test = createTest(
							URI.file('/absolute/folder/and/a/filename.txt'),
							[
					/* 01 */"---",
					/* 02 */"tools: [ 'tool_name3', \"tool_name4\" ]  \t\t  ",
					/* 03 */`mode:  \t\t${value}`,
					/* 04 */"---",
					/* 05 */"The cactus on my desk has a thriving Instagram account.",
							],
						);

						await test.allSettled();

						const { header, metadata } = test.parser;
						assertDefined(
							header,
							'Prompt header must be defined.',
						);

						const { tools, mode } = metadata;
						assertDefined(
							tools,
							'Tools metadata must be defined.',
						);

						assert.strictEqual(
							mode,
							ChatMode.Agent,
							'Mode metadata must have correct value.',
						);

						await test.validateHeaderDiagnostics([
							new ExpectedDiagnosticError(
								new Range(3, 10, 3, 10 + value.length),
								`Value of the 'mode' metadata must be 'string', got '${value}'.`,
							),
						]);
					});
				});

				suite('• tools is not set', () => {
					test('• ask mode', async () => {
						const test = createTest(
							URI.file('/absolute/folder/and/a/filename.txt'),
							[
					/* 01 */"---",
					/* 02 */"description: ['my prompt', 'description.']",
					/* 03 */"mode: \"ask\"",
					/* 04 */"---",
					/* 05 */"The cactus on my desk has a thriving Instagram account.",
							],
						);

						await test.allSettled();

						const { header, metadata } = test.parser;
						assertDefined(
							header,
							'Prompt header must be defined.',
						);

						const { tools, mode } = metadata;
						assert(
							tools === undefined,
							'Tools metadata must not be defined.',
						);

						assert.strictEqual(
							mode,
							ChatMode.Ask,
							'Mode metadata must have correct value.',
						);

						await test.validateHeaderDiagnostics([
							new ExpectedDiagnosticError(
								new Range(2, 14, 2, 14 + 29),
								'Value of the \'description\' metadata must be \'string\', got \'array\'.',
							),
						]);
					});

					test('• edit mode', async () => {
						const test = createTest(
							URI.file('/absolute/folder/and/a/filename.txt'),
							[
					/* 01 */"---",
					/* 02 */"description: my prompt description. \t\t  \t\t   ",
					/* 03 */"mode: \"edit\"",
					/* 04 */"---",
					/* 05 */"The cactus on my desk has a thriving Instagram account.",
							],
						);

						await test.allSettled();

						const { header, metadata } = test.parser;
						assertDefined(
							header,
							'Prompt header must be defined.',
						);

						const { tools, mode } = metadata;
						assert(
							tools === undefined,
							'Tools metadata must not be defined.',
						);

						assert.strictEqual(
							mode,
							ChatMode.Edit,
							'Mode metadata must have correct value.',
						);

						await test.validateHeaderDiagnostics([
							new ExpectedDiagnosticError(
								new Range(2, 14, 2, 14 + 32),
								'Value of the \'description\' metadata must be \'string\', got \'my prompt description. \t\t  \t\t   \'.',
							),
						]);
					});

					test('• agent mode', async () => {
						const test = createTest(
							URI.file('/absolute/folder/and/a/filename.txt'),
							[
					/* 01 */"---",
					/* 02 */"mode: \"agent\"",
					/* 03 */"---",
					/* 04 */"The cactus on my desk has a thriving Instagram account.",
							],
						);

						await test.allSettled();

						const { header, metadata } = test.parser;
						assertDefined(
							header,
							'Prompt header must be defined.',
						);

						const { tools, mode } = metadata;
						assert(
							tools === undefined,
							'Tools metadata must not be defined.',
						);

						assert.strictEqual(
							mode,
							ChatMode.Agent,
							'Mode metadata must have correct value.',
						);

						await test.validateHeaderDiagnostics([]);
					});

					test('• no mode', async () => {
						const test = createTest(
							URI.file('/absolute/folder/and/a/filename.txt'),
							[
					/* 01 */"---",
					/* 02 */"description: 'My prompt.'",
					/* 03 */"---",
					/* 04 */"The cactus on my desk has a thriving Instagram account.",
							],
						);

						await test.allSettled();

						const { header, metadata } = test.parser;
						assertDefined(
							header,
							'Prompt header must be defined.',
						);

						const { tools, mode } = metadata;
						assert(
							tools === undefined,
							'Tools metadata must not be defined.',
						);

						assert.strictEqual(
							mode,
							undefined,
							'Mode metadata must have correct value.',
						);

						await test.validateHeaderDiagnostics([]);
					});
				});
			});
		});
	});

	test('• gets disposed with the model', async () => {
		const test = createTest(
			URI.file('/some/path/file.prompt.md'),
			[
				'line1',
				'line2',
				'line3',
			],
		);

		// no references in the model contents
		await test.validateReferences([]);

		test.model.dispose();

		assert(
			test.parser.isDisposed,
			'The parser should be disposed with its model.',
		);
	});

	test('• toString()', async () => {
		const modelUri = URI.file('/Users/legomushroom/repos/prompt-snippets/README.md');
		const test = createTest(
			modelUri,
			[
				'line1',
				'line2',
				'line3',
			],
		);

		assert.strictEqual(
			test.parser.toString(),
			`text-model-prompt:${modelUri.path}`,
			'The parser should provide correct `toString()` implementation.',
		);
	});
});<|MERGE_RESOLUTION|>--- conflicted
+++ resolved
@@ -289,10 +289,6 @@
 	});
 
 	suite('• header', () => {
-<<<<<<< HEAD
-		suite('• metadata', () => {
-			test('• has correct \'prompt\' metadata', async () => {
-=======
 		suite(' • metadata', () => {
 			test(`• empty header`, async () => {
 				const test = createTest(
@@ -340,7 +336,6 @@
 			});
 
 			test(`• has correct 'prompt' metadata`, async () => {
->>>>>>> 70cca6d5
 				const test = createTest(
 					URI.file('/absolute/folder/and/a/filename.txt'),
 					[
