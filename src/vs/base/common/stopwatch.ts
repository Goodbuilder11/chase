--- conflicted
+++ resolved
@@ -10,14 +10,8 @@
 
 export class StopWatch {
 
-<<<<<<< HEAD
-	private _highResolution: boolean;
 	private _startTime!: number;
 	private _stopTime!: number;
-=======
-	private _startTime: number;
-	private _stopTime: number;
->>>>>>> 44635561
 
 	private readonly _now: () => number;
 
@@ -25,17 +19,12 @@
 		return new StopWatch(highResolution);
 	}
 
-<<<<<<< HEAD
-	constructor(highResolution: boolean) {
-		this._highResolution = hasPerformanceNow && highResolution;
+	constructor(highResolution?: boolean) {
+		this._now = hasPerformanceNow && highResolution === false ? Date.now : globalThis.performance!.now.bind(globalThis.performance);
 		this.reset();
 	}
 
 	public reset(): void {
-=======
-	constructor(highResolution?: boolean) {
-		this._now = hasPerformanceNow && highResolution === false ? Date.now : globalThis.performance!.now.bind(globalThis.performance);
->>>>>>> 44635561
 		this._startTime = this._now();
 		this._stopTime = -1;
 	}
