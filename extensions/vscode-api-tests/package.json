{
  "name": "vscode-api-tests",
  "description": "API tests for VS Code",
  "version": "0.0.1",
  "publisher": "vscode",
  "license": "MIT",
  "enabledApiProposals": [
    "authSession",
    "contribViewsRemote",
    "contribStatusBarItems",
    "customEditorMove",
    "diffCommand",
    "documentFiltersExclusive",
    "documentPaste",
    "editorInsets",
    "extensionRuntime",
    "extensionsAny",
    "externalUriOpener",
    "fileSearchProvider",
    "findTextInFiles",
    "fsChunks",
    "mappedEditsProvider",
    "notebookCellExecutionState",
    "notebookDeprecated",
    "notebookLiveShare",
    "notebookMessaging",
    "notebookMime",
    "portsAttributes",
    "quickPickSortByLabel",
    "readonlyMessage",
    "resolvers",
    "saveEditor",
    "scmActionButton",
    "scmSelectedProvider",
    "scmTextDocument",
    "scmValidation",
    "taskPresentationGroup",
    "terminalDataWriteEvent",
    "terminalDimensions",
    "tunnels",
    "envShellEvent",
    "testCoverage",
    "testObserver",
    "testMessageContextValue",
    "textSearchProvider",
    "timeline",
    "tokenInformation",
	"treeViewActiveItem",
    "treeViewReveal",
    "workspaceTrust",
    "telemetry",
    "windowActivity",
    "interactiveUserActions",
<<<<<<< HEAD
    "envCollectionWorkspace"
=======
    "envCollectionOptions"
>>>>>>> abaa03d3
  ],
  "private": true,
  "activationEvents": [],
  "main": "./out/extension",
  "engines": {
    "vscode": "^1.55.0"
  },
  "icon": "media/icon.png",
  "contributes": {
    "configuration": {
      "type": "object",
      "title": "Test Config",
      "properties": {
        "farboo.config0": {
          "type": "boolean",
          "default": true
        },
        "farboo.nested.config1": {
          "type": "number",
          "default": 42
        },
        "farboo.nested.config2": {
          "type": "string",
          "default": "Das Pferd frisst kein Reis."
        },
        "farboo.config4": {
          "type": "string"
        },
        "farboo.get": {
          "type": "string",
          "default": "get-prop"
        }
      }
    },
    "views": {
      "remote": [
        {
          "id": "test.treeId",
          "name": "test-tree",
          "when": "never"
        }
      ]
    },
    "configurationDefaults": {
      "[abcLang]": {
        "editor.lineNumbers": "off",
        "editor.tabSize": 2
      }
    },
    "taskDefinitions": [
      {
        "type": "custombuildscript",
        "required": [
          "flavor"
        ],
        "properties": {
          "flavor": {
            "type": "string",
            "description": "The build flavor. Should be either '32' or '64'."
          },
          "flags": {
            "type": "array",
            "description": "Additional build flags."
          }
        }
      }
    ],
    "breakpoints": [
      {
        "language": "markdown"
      }
    ],
    "debuggers": [
      {
        "type": "mock",
        "label": "Mock Debug",
        "languages": [
          "markdown"
        ],
        "configurationAttributes": {
          "launch": {
            "required": [
              "program"
            ],
            "properties": {
              "program": {
                "type": "string",
                "description": "Absolute path to a text file.",
                "default": "${workspaceFolder}/file.md"
              },
              "stopOnEntry": {
                "type": "boolean",
                "description": "Automatically stop after launch.",
                "default": true
              },
              "trace": {
                "type": "boolean",
                "description": "Enable logging of the Debug Adapter Protocol.",
                "default": true
              }
            }
          }
        },
        "initialConfigurations": [
          {
            "type": "mock",
            "request": "launch",
            "name": "Debug file.md",
            "program": "${workspaceFolder}/file.md"
          }
        ]
      }
    ],
    "notebooks": [
      {
        "type": "notebookCoreTest",
        "displayName": "Notebook Core Test",
        "selector": [
          {
            "filenamePattern": "*.vsctestnb",
            "excludeFileNamePattern": ""
          }
        ]
      },
      {
        "type": "notebook.nbdtest",
        "displayName": "notebook.nbdtest",
        "selector": [
          {
            "filenamePattern": "**/*.nbdtest"
          }
        ]
      },
      {
        "type": "notebook.nbdserializer",
        "displayName": "notebook.nbdserializer",
        "selector": [
          {
            "filenamePattern": "**/*.nbdserializer"
          }
        ]
      }
    ],
    "statusBarItems": {
      "id": "myStaticItem",
      "alignment": "right",
      "priority": 17,
      "name": "My Static Item",
      "text": "Hello $(globe)",
      "tooltip": "Hover World",
      "accessibilityInformation": {
        "label": "Hello World",
        "role": "button"
      }
    }
  },
  "scripts": {
    "compile": "node ./node_modules/vscode/bin/compile -watch -p ./",
    "vscode:prepublish": "node ../../node_modules/gulp/bin/gulp.js --gulpfile ../../build/gulpfile.extensions.js compile-extension:vscode-api-tests ./tsconfig.json"
  },
  "devDependencies": {
    "@types/mocha": "^9.1.1",
    "@types/node": "18.x"
  },
  "repository": {
    "type": "git",
    "url": "https://github.com/microsoft/vscode.git"
  }
}<|MERGE_RESOLUTION|>--- conflicted
+++ resolved
@@ -50,12 +50,7 @@
     "workspaceTrust",
     "telemetry",
     "windowActivity",
-    "interactiveUserActions",
-<<<<<<< HEAD
-    "envCollectionWorkspace"
-=======
-    "envCollectionOptions"
->>>>>>> abaa03d3
+    "interactiveUserActions"
   ],
   "private": true,
   "activationEvents": [],
